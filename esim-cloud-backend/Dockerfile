FROM python:3.7-alpine

ENV PYTHONUNBUFFERED 1
ENV PYTHONDONTWRITEBYTECODE 1

RUN mkdir /code
WORKDIR /code

ENV NGSPICE_VERSION 31

RUN apk add --no-cache --virtual .build-deps \
    autoconf \
    automake \
    bison \
    curl \
    flex \
    g++ \
    libx11-dev \
    libxaw-dev \
    libtool \
    make

RUN curl -fSL https://github.com/imr/ngspice/archive/ngspice-$NGSPICE_VERSION.tar.gz -o ngspice.tar.gz \
    && mkdir -p /usr/src \
    && tar -zxC /usr/src -f ngspice.tar.gz \
    && rm ngspice.tar.gz \
    && cd /usr/src/ngspice-ngspice-$NGSPICE_VERSION \
    && ./autogen.sh \
    && ./configure \
    && make \
    && make install \
    && apk del .build-deps

RUN apk add --no-cache libxt jpeg-dev zlib-dev libxaw-dev libx11-dev libtool mariadb-connector-c-dev libffi-dev postgresql-dev

COPY requirements.txt /code/
<<<<<<< HEAD
RUN apk add --no-cache mariadb-connector-c-dev ;\
    apk add --update alpine-sdk && \
    apk add libffi-dev openssl-dev && \
    apk --no-cache --update add build-base ;\
    apk add --no-cache --virtual .build-deps gcc python3-dev musl-dev mariadb-dev\
=======
RUN apk add --no-cache --virtual .build-deps gcc python3-dev musl-dev mariadb-dev musl-dev\
>>>>>>> 771dc899
    && pip install --upgrade pip\
    && pip install --trusted-host pypi.python.org -r requirements.txt \
    && apk del .build-deps<|MERGE_RESOLUTION|>--- conflicted
+++ resolved
@@ -34,15 +34,11 @@
 RUN apk add --no-cache libxt jpeg-dev zlib-dev libxaw-dev libx11-dev libtool mariadb-connector-c-dev libffi-dev postgresql-dev
 
 COPY requirements.txt /code/
-<<<<<<< HEAD
 RUN apk add --no-cache mariadb-connector-c-dev ;\
     apk add --update alpine-sdk && \
     apk add libffi-dev openssl-dev && \
     apk --no-cache --update add build-base ;\
     apk add --no-cache --virtual .build-deps gcc python3-dev musl-dev mariadb-dev\
-=======
-RUN apk add --no-cache --virtual .build-deps gcc python3-dev musl-dev mariadb-dev musl-dev\
->>>>>>> 771dc899
     && pip install --upgrade pip\
     && pip install --trusted-host pypi.python.org -r requirements.txt \
     && apk del .build-deps