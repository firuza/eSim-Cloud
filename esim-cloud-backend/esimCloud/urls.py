--- conflicted
+++ resolved
@@ -7,11 +7,8 @@
 from django.contrib import admin
 from django.urls import path
 from simulationAPI import urls as simulationURLs
-<<<<<<< HEAD
 from authAPI.views import UserActivationView, GoogleOAuth2
-=======
 from libAPI import urls as libURLs
->>>>>>> 771dc899
 from rest_framework import permissions
 from drf_yasg.views import get_schema_view
 from drf_yasg import openapi
