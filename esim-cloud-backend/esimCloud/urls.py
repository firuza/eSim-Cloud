--- conflicted
+++ resolved
@@ -11,10 +11,7 @@
 from libAPI import urls as libURLs
 from saveAPI import urls as saveURLs
 from publishAPI import urls as publishURLs
-<<<<<<< HEAD
 from authAPI import urls as authURLs
-=======
->>>>>>> e068065f
 from rest_framework import permissions
 from drf_yasg.views import get_schema_view
 from drf_yasg import openapi
