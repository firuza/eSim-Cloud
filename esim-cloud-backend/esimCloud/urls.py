--- conflicted
+++ resolved
@@ -1,18 +1,9 @@
-<<<<<<< HEAD
 """
 
 esimCloud URL Configuration
 
 """
 
-=======
-"""
-
-esimCloud URL Configuration
-
-"""
-
->>>>>>> 866910b2
 from django.contrib import admin
 from django.urls import path
 from simulationAPI import urls as simulationURLs
@@ -36,7 +27,6 @@
 
 urlpatterns = [
     path('admin/', admin.site.urls),
-<<<<<<< HEAD
 
     path('/api/simulation/', include(simulationURLs)),
 
@@ -52,8 +42,5 @@
         'swagger',
         cache_timeout=0),
         name='schema-swagger-ui'),
-=======
-    path('upload', simulationAPI_views.NetlistUploader.as_view(),
-         name='netlistUploader'),
->>>>>>> 866910b2
+
 ]