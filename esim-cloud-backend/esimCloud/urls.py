"""

esimCloud URL Configuration

"""

from django.contrib import admin
from django.urls import path
from simulationAPI import urls as simulationURLs
<<<<<<< HEAD
from arduinoAPI import urls as arduinoURLs
from authAPI.views import UserActivationView, GoogleOAuth2
=======
>>>>>>> 966db7d0
from libAPI import urls as libURLs
from saveAPI import urls as saveURLs
from publishAPI import urls as publishURLs
from authAPI import urls as authURLs
from rest_framework import permissions
from drf_yasg.views import get_schema_view
from drf_yasg import openapi
from django.conf.urls import url, include
schema_view = get_schema_view(
    openapi.Info(
        title="eSim Cloud API",
        default_version='v1',
        description="Public API Endpoints for eSim Cloud",
        license=openapi.License(name="GPLv3 License"),
    ),
    public=True,
    permission_classes=(permissions.AllowAny,),
)


urlpatterns = [
    path('api/admin/', admin.site.urls),

    # Simulation API Routes
    path('api/simulation/', include(simulationURLs)),

    # libAPI routes
    path('api/', include(libURLs)),

    path('api/arduino/', include(arduinoURLs)),
    # libAPI routes
    path('api/', include(saveURLs)),

    # publishAPI routes
    path('api/', include(publishURLs)),

    # Auth API Routes
    url(r'^api/auth/', include('djoser.urls')),
    url(r'^api/auth/', include('djoser.urls.authtoken')),
    url(r'^api/auth/', include("djoser.social.urls")),
    url(r'^api/auth/', include(authURLs)),


    # For API Documentation
    url(r'^api/docs(?P<format>\.json|\.yaml)$',
        schema_view.without_ui(
            cache_timeout=0),
        name='schema-json'),

    path('api/docs', schema_view.with_ui(
        'swagger',
        cache_timeout=0),
        name='schema-swagger-ui'),

]<|MERGE_RESOLUTION|>--- conflicted
+++ resolved
@@ -7,11 +7,7 @@
 from django.contrib import admin
 from django.urls import path
 from simulationAPI import urls as simulationURLs
-<<<<<<< HEAD
 from arduinoAPI import urls as arduinoURLs
-from authAPI.views import UserActivationView, GoogleOAuth2
-=======
->>>>>>> 966db7d0
 from libAPI import urls as libURLs
 from saveAPI import urls as saveURLs
 from publishAPI import urls as publishURLs
@@ -40,8 +36,10 @@
 
     # libAPI routes
     path('api/', include(libURLs)),
+    
+    # arduino routes
+    path('api/arduino/', include(arduinoURLs)),
 
-    path('api/arduino/', include(arduinoURLs)),
     # libAPI routes
     path('api/', include(saveURLs)),
 
