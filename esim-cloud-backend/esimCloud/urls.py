"""

esimCloud URL Configuration

"""

from django.contrib import admin
from django.urls import path
from simulationAPI import urls as simulationURLs
from arduinoAPI import urls as arduinoURLs
from authAPI.views import UserActivationView, GoogleOAuth2
from libAPI import urls as libURLs
from saveAPI import urls as saveURLs
from rest_framework import permissions
from drf_yasg.views import get_schema_view
from drf_yasg import openapi
from django.conf.urls import url, include
schema_view = get_schema_view(
    openapi.Info(
        title="eSim Cloud API",
        default_version='v1',
        description="Public API Endpoints for eSim Cloud",
        license=openapi.License(name="GPLv3 License"),
    ),
    public=True,
    permission_classes=(permissions.AllowAny,),
)


urlpatterns = [
    path('api/admin/', admin.site.urls),

    # Simulation API Routes
    path('api/simulation/', include(simulationURLs)),

    # libAPI routes
    path('api/', include(libURLs)),

<<<<<<< HEAD
    path('api/arduino/', include(arduinoURLs)),
=======
    # libAPI routes
    path('api/', include(saveURLs)),

>>>>>>> a97405db
    # Auth API Routes
    url(r'^api/auth/', include('djoser.urls')),
    url(r'^api/auth/', include('djoser.urls.authtoken')),
    url(r'^api/auth/', include("djoser.social.urls")),
    url(r'^api/auth/google-callback', GoogleOAuth2.as_view()),
    url(r'^api/auth/users/activate/(?P<uid>[\w-]+)/(?P<token>[\w-]+)/$',
        UserActivationView.as_view()),

    # For API Documentation
    url(r'^api/docs(?P<format>\.json|\.yaml)$',
        schema_view.without_ui(
            cache_timeout=0),
        name='schema-json'),

    path('api/docs', schema_view.with_ui(
        'swagger',
        cache_timeout=0),
        name='schema-swagger-ui'),

]<|MERGE_RESOLUTION|>--- conflicted
+++ resolved
@@ -36,13 +36,10 @@
     # libAPI routes
     path('api/', include(libURLs)),
 
-<<<<<<< HEAD
     path('api/arduino/', include(arduinoURLs)),
-=======
     # libAPI routes
     path('api/', include(saveURLs)),
 
->>>>>>> a97405db
     # Auth API Routes
     url(r'^api/auth/', include('djoser.urls')),
     url(r'^api/auth/', include('djoser.urls.authtoken')),
