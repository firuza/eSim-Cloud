--- conflicted
+++ resolved
@@ -1,6 +1,4 @@
 from django.contrib import admin
-
-<<<<<<< HEAD
 
 @admin.register(LibraryComponent)
 class LibraryComponentAdmin(admin.ModelAdmin):
@@ -18,6 +16,3 @@
 @admin.register(Library)
 class LibraryAdmin(admin.ModelAdmin):
     inlines = (ComponentInline, )
-=======
-# Register your models here.
->>>>>>> c3bfc515
