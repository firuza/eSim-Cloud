from django.contrib import admin
from libAPI.models import LibraryComponent, Library


@admin.register(LibraryComponent)
class LibraryComponentAdmin(admin.ModelAdmin):
<<<<<<< HEAD
    list_display = ('full_name', 'image_tag', 'svg_path', 'keyword',
                    'description')
=======
    list_display = ('name', 'image_tag', 'svg_path', 'keyword', 'description')
>>>>>>> 56cf4daf
    list_filter = ('symbol_prefix', 'component_library__library_name')
    search_fields = ('keyword', 'name')


class ComponentInline(admin.TabularInline):
    model = LibraryComponent
    extra = 1


@admin.register(Library)
class LibraryAdmin(admin.ModelAdmin):
    inlines = (ComponentInline, )<|MERGE_RESOLUTION|>--- conflicted
+++ resolved
@@ -4,12 +4,8 @@
 
 @admin.register(LibraryComponent)
 class LibraryComponentAdmin(admin.ModelAdmin):
-<<<<<<< HEAD
     list_display = ('full_name', 'image_tag', 'svg_path', 'keyword',
                     'description')
-=======
-    list_display = ('name', 'image_tag', 'svg_path', 'keyword', 'description')
->>>>>>> 56cf4daf
     list_filter = ('symbol_prefix', 'component_library__library_name')
     search_fields = ('keyword', 'name')
 
