--- conflicted
+++ resolved
@@ -8,11 +8,7 @@
 class LibrarySerializer(serializers.ModelSerializer):
     class Meta:
         model = Library
-<<<<<<< HEAD
-        fields = ('library_name', 'saved_on')
-=======
         fields = ('library_name', 'saved_on', 'id')
->>>>>>> 5324e8b8
 
 
 class LibraryComponentSerializer(serializers.ModelSerializer):
@@ -20,10 +16,7 @@
     class Meta:
         model = LibraryComponent
         fields = (
-<<<<<<< HEAD
-=======
             'id',
->>>>>>> 5324e8b8
             'name',
             'svg_path',
             'symbol_prefix',
