from .plotter import SvgPlotter
from .parser import Parser
import os
import sys

# import drawSvg as draw
import drawSvg as draw


class SvgGenerator:
    def __init__(self):
        self.CANVAS_HEIGHT = 2000
        self.CANVAS_WIDTH = 1500
        self.PART_NUMBER = "1"
        self.DMG_NUMBER = "1"
        self.DEFAULT_PEN_WIDTH = "6"
        self.PIN_NAME_PADDING = 13
        self.SHOW_TEXT = False
        self.SHOW_PIN_NUMBER = False
        self.SHOW_PIN_NAME = False
        self.SHOW_PIN_NOT_CONNECTED = False
        self.SVG_SCALE = 1

        # set PIN_NAME_TEXT_SIZE = 0 to use default text_size
        self.PIN_NAME_TEXT_SIZE = 35
        self.NAME_OF_LIBS_TO_IGNORE_PIN_NAME = ["power"]

        # some symbols dont have dmg 2.
        # assuming dmg 2 is present.
        # this will be changed to False later if we find
        # that dmg 2 is not present.
        self.IS_DMG_2_PRESENT = False

        self.plotter = SvgPlotter()
        self.parser = Parser()

    def match_part_dmg(self, part, dmg):
        """ Check if part  matches or not
        """
        if (part == "0" or part == self.PART_NUMBER) and (
            dmg == "0" or dmg == self.DMG_NUMBER
        ):
            return True

        return False

    def save_svg(self, d, name_of_symbol, save_path, pin_number_positions,
                 symbol_prefix, dimension, run, part, dmg):
        """ save svg"""
        # print(pin_number_positions)
        # check if symbols directory is present or not.
<<<<<<< HEAD
        # isVirtualComponent = "false"
=======

        isVirtualComponent = "false"
>>>>>>> 06c83d6b
        if run == 0:
            return
        else:
            # if '#' in name_of_symbol:
            #     isVirtualComponent = "true"
            #     name_of_symbol = name_of_symbol.replace('#', '')

            path_to_svg = f"{save_path}/{name_of_symbol}.svg"
            d.saveSvg(path_to_svg)
            # after saving svg open it again and embedd metadata.
            # print(pin_number_positions)
            elem = ""
            for x in range(len(pin_number_positions)):
                pin = pin_number_positions[x]
                pin_number = pin["pinNumber"]
                x = pin['x']
                y = pin['y']
                pin_type = pin['type']
                pinName = pin["pinName"]
                pinLength = pin["pinLength"]
                pinOrientation = pin["pinOrientation"]
                elem += f"""<p-{pin_number}><x>{x}</x><y>{y}</y><type>{pin_type}
                        </type><name>{pinName}</name><orientation>{pinOrientation}</orientation>
                        <length>{pinLength}</length>
                        </p-{pin_number}>"""

            # save the above elem in the same svg file.
            fd = open(path_to_svg, 'r')
            s = fd.readlines()
            if(s[-1].strip('\n') != '</svg>'):
                while s[-1].strip("\n") != '</svg>':
                    s.pop(-1)
            s.pop(-1)

            fd = open(path_to_svg, 'w')
            for i in range(len(s)):
                fd.write(s[i])
            fd.write(
                f'<metadata width="{dimension[0]}" height="{dimension[1]}" symbolPrefix="{symbol_prefix}" cmpPartDmgLabel="{dmg}:{part}" nameOfSymbol="{name_of_symbol}" isVirtual="{isVirtualComponent}">')  # noqa
            fd.write(elem)
            fd.write("</metadata></svg>")
            fd.close()

    def generate_svg_from_lib(self, file_path, output_path):
        """ Takes .lib file as input and generates
            svg from the .lib file.
        """

        data = self.parser.extract_data_from_lib(file_path)

        dcm_path = file_path.rsplit(".", 1)
        dcm_path = dcm_path[0] + ".dcm"
        folder_name = file_path.split('/')[-1].split(".")[0]
        if(folder_name in self.NAME_OF_LIBS_TO_IGNORE_PIN_NAME):
            self.SHOW_PIN_NAME = False
        dcm_data = self.parser.extract_data_from_dcm(dcm_path)
        # folder_name is also same as the file name without extension

        component_data = {}
        # loop through all the components in that library file.
        for i in range(len(data)):

            # initialize the drawing canvas.we need to initialize and save svg
            # for each components.

            DEF_LINE = data[i]["def"]

            F0_LINE = data[i]["fn"][0]  # noqa

            F1_LINE = data[i]["fn"][1]  # noqa

            # footprint name if present
            F2_LINE = data[i]["fn"][2]  # noqa

            # relative path to datasheet if prsent
            F3_LINE = data[i]["fn"][3]  # noqa

            # DEF 14529 U 0 40 Y Y 1 L N
            # ['DEF', '14529', 'U', '0', '40', 'Y', 'Y', '1', 'L', 'N']
            name_of_symbol = DEF_LINE[1]

            # symbol_prefix is 'U' for integrated circiut and 'R' for resister
            symbol_prefix = DEF_LINE[2]  # noqa

            # The third paramater is always 0
            pin_name_offset = DEF_LINE[4]
            show_pin_number = DEF_LINE[5]   # noqa
            show_pin_name = DEF_LINE[6]     # noqa

            # this tells the number of parts in the symbol.
            number_of_parts_in_symbol = DEF_LINE[7]

            # ['F0', '"U"', '-300', '750', '50', 'H', 'V', 'C', 'CNN']
            # if ref starts with a '#' then its a virtual symbol/
            # is_power_symbol = F0_LINE[1].startswith('#')
            # position of text field in milli.
            # posx = F0_LINE[2]
            # posy = F0_LINE[3]
            # text_size = F0_LINE[4]
            # orientation - 'H' horizontal, 'V' - vertical
            # orientation = F0_LINE[5]
            # isVisible = F0_LINE[6] == "V"
            # hjustify = F0_LINE[7]
            # vjustify = F0_LINE[8][0]
            # isItalic   = F0_LINE[8][1] == "I"
            # isBold     = F0_LINE[8][2] == "B"

            is_dmg_2 = False

            draw_instructions = data[i]["draw"]
            for dm in range(1, 2 + 1):

                self.DMG_NUMBER = str(dm)

                if not is_dmg_2 and dm == 2:
                    break
                else:
                    for z in range(1, int(number_of_parts_in_symbol) + 1):

                        pin_number_positions = []
                        my_height = 0
                        my_width = 0

                        for run in range(0, 2):

                            # all_pin_numbers = []
                            # all_pin_names = []
                            # all_pin_orientations = []
                            # all_pin_length = []
                            # initialize canvas here.
                            d = draw.Drawing(
                                my_width,
                                my_height,
                                origin="center",
                                displayInline=False,
                            )

                            # d = draw.Drawing(
                            #     1500,
                            #     2000,
                            #     origin="center",
                            #     displayInline=False,
                            # )

                            d.setPixelScale(s=self.SVG_SCALE)

                            self.PART_NUMBER = str(z)

                            fn_instructions = data[i]["fn"]
                            for index in range(len(fn_instructions)):
                                text = fn_instructions[index][1]
                                x = fn_instructions[index][2]
                                y = fn_instructions[index][3]
                                text_size = fn_instructions[index][4]
                                orientation = fn_instructions[index][5]  # noqa
                                isVisible = fn_instructions[index][6] == "V"
                                hjustify = fn_instructions[index][7]    # noqa
                                vjustify = fn_instructions[index][8][0]  # noqa
                                isItalic = fn_instructions[index][8][1] == "I"  # noqa
                                isBold = fn_instructions[index][8][2] == "B"    # noqa

                                if fn_instructions[index][0] == "F0":
                                    text = text.strip('"')
                                    # convert to alphabet equivalent of number
                                    # ascii 65 -> A
                                    text = f"{text}{dm}:{chr(64+z)}"

                                if isVisible and self.SHOW_TEXT:

                                    d = self.plotter.draw_text(d, text, x,
                                                               y, text_size)

                            for x in range(len(draw_instructions)):

                                # print(data[i][x])
                                current_instruction = draw_instructions[x]
                                shape = current_instruction[0]

                                # (d,pinName,pinNumber,x1,y1,length=0,orientation='R',stroke="black",stroke_width=5)
                                if shape == "X":
                                    # its a pin
                                    # drawing using a line
                                    pinName = current_instruction[1]
                                    pinNumber = current_instruction[2]
                                    x_pos = current_instruction[3]
                                    y_pos = current_instruction[4]
                                    pin_length = current_instruction[5]
                                    pin_orientation = current_instruction[6]

                                    part = current_instruction[9]
                                    dmg = current_instruction[10]

                                    type_of_pin = current_instruction[11]  # noqa

                                    # all_pin_numbers.append(pinNumber)
                                    # all_pin_names.append(pinName)
                                    # all_pin_orientations.append(
                                    #     pin_orientation)
                                    # all_pin_length.append(pin_length)

                                    if dmg == "2":
                                        is_dmg_2 = True
                                    # The 12th index may or maynot be present
                                    #  in every
                                    # instruction.
                                    try:
                                        shape_of_pin = current_instruction[12]
                                    except IndexError:
                                        shape_of_pin = ""

                                    if not self.match_part_dmg(part, dmg):
                                        continue

                                    pin_name_ofset = str(
                                        int(pin_name_offset)
                                        + len(pinName) * self.PIN_NAME_PADDING
                                    )

                                    if run == 1:
                                        pin_number_positions.append({
                                            "pinNumber": pinNumber,
                                            "x": x_pos,
                                            "y": y_pos,
                                            "type": type_of_pin,
                                            "pinName": pinName,
                                            "pinOrientation": pin_orientation,
                                            "pinLength": pin_length,
                                        })

                                    if not self.SHOW_PIN_NUMBER:
                                        pinNumber = ""
                                    if (not self.SHOW_PIN_NAME
                                            and not self.SHOW_PIN_NOT_CONNECTED):
                                        pinName = ""

                                    if pinName == "NC":
                                        pinName = ""

                                    if self.PIN_NAME_TEXT_SIZE != 0:
                                        text_size = self.PIN_NAME_TEXT_SIZE

                                    d = self.plotter.drawPin(
                                        d,
                                        pinName,
                                        pinNumber,
                                        x_pos,
                                        y_pos,
                                        pin_name_ofset,
                                        length=pin_length,
                                        orientation=pin_orientation,
                                        text_size=text_size,
                                        shape_of_pin=shape_of_pin,
                                    )

                                # (d,x1,y1,x2,y2,fill="f",pen='5',stroke='black')
                                elif shape == "S":
                                    # its a rectangle
                                    x1 = current_instruction[1]
                                    y1 = current_instruction[2]
                                    x2 = current_instruction[3]
                                    y2 = current_instruction[4]
                                    fill_shape = current_instruction[8]
                                    pen_width = current_instruction[7]

                                    part = current_instruction[5]
                                    dmg = current_instruction[6]

                                    if dmg == "2":
                                        is_dmg_2 = True

                                    if pen_width == "0":
                                        pen_width = self.DEFAULT_PEN_WIDTH

                                    if not self.match_part_dmg(part, dmg):
                                        continue

                                    d = self.plotter.drawRec(
                                        d, x1, y1, x2, y2, fill_shape,
                                        pen_width
                                    )

                                # d,x,y,r,fill="red",pen=2,stroke="black"
                                elif shape == "C":
                                    # its a circle
                                    cx = current_instruction[1]
                                    cy = current_instruction[2]
                                    r = current_instruction[3]
                                    pen_width = current_instruction[6]
                                    fill_shape = current_instruction[7]

                                    part = current_instruction[4]
                                    dmg = current_instruction[5]

                                    if dmg == "2":
                                        is_dmg_2 = True

                                    if pen_width == "0":
                                        pen_width = self.DEFAULT_PEN_WIDTH

                                    if not self.match_part_dmg(part, dmg):
                                        continue

                                    d = self.plotter.drawCircle(
                                        d, cx, cy, r, fill=fill_shape,
                                        pen=pen_width
                                    )

                                elif shape == "A":
                                    # its an arc
                                    cx = current_instruction[1]
                                    cy = current_instruction[2]
                                    r = current_instruction[3]
                                    start_deg = current_instruction[4]
                                    end_deg = current_instruction[5]

                                    pen_width = current_instruction[8]
                                    fill = current_instruction[9]

                                    part = current_instruction[6]
                                    dmg = current_instruction[7]
                                    x_start = current_instruction[10]
                                    y_start = current_instruction[11]
                                    x_end = current_instruction[12]
                                    y_end = current_instruction[13]
                                    if dmg == "2":
                                        is_dmg_2 = True

                                    if pen_width == "0":
                                        pen_width = self.DEFAULT_PEN_WIDTH

                                    if not self.match_part_dmg(part, dmg):
                                        continue
                                    d = self.plotter.drawArc(
                                        d, cx, cy, r, start_deg, end_deg,
                                        x_start, y_start, x_end, y_end,
                                        pen_width,
                                        fill
                                    )

                                elif shape == "P":

                                    # its a polygon
                                    # P 2 2 1 10 -150 -175 -25 -175 f

                                    vertices_count = current_instruction[1]
                                    pen_width = current_instruction[4]

                                    part = current_instruction[2]
                                    dmg = current_instruction[3]

                                    if dmg == "2":
                                        is_dmg_2 = True

                                    if pen_width == "0":
                                        pen_width = self.DEFAULT_PEN_WIDTH

                                    if not self.match_part_dmg(part, dmg):
                                        continue

                                    fill = current_instruction[
                                        len(current_instruction) - 1
                                    ]

                                    vertices_list = []
                                    for j in range(5,
                                                   (len(current_instruction)
                                                    - 1),
                                                   2):
                                        point = (
                                            current_instruction[j],
                                            current_instruction[j + 1],
                                        )
                                        vertices_list.append(point)

                                    d = self.plotter.drawPolygon(
                                        d, vertices_count, pen_width,
                                        vertices_list, fill
                                    )

                                elif shape == "T":
                                    # its a text
                                    pass

                                else:
                                    pass
                                # check if user inputed path exists or not

                                if not os.path.exists(output_path):
                                    try:
                                        os.mkdir(output_path)
                                    except OSError as error:
                                        print(error)

                                # create a folder with the name of the input
                                # file if not already exist.
                                save_path = f"{output_path}/{folder_name}"
                                if not os.path.exists(save_path):
                                    try:
                                        os.mkdir(save_path)
                                    except OSError as error:
                                        print(error)

                                svg_boundary = self.plotter.get_svg_boundary()
                                top = svg_boundary["top"]
                                right = svg_boundary["right"]
                                bottom = svg_boundary["bottom"]
                                left = svg_boundary["left"]

                                if abs(top) != abs(bottom):
                                    # the svg is not symmetric
                                    # then taking the greater side
                                    greater_side = abs(top) if abs(
                                        top) > abs(bottom) else abs(bottom)

                                    my_height = greater_side * 2
                                else:

                                    height = abs(top - bottom)

                                    if height <= 0:
                                        height = 200
                                    my_height = height

                                if abs(left) != abs(right):
                                    # the svg is not symmetric
                                    # then taking the greater side
                                    greater_side = abs(left) if abs(
                                        left) > abs(right) else abs(right)
                                    my_width = greater_side * 2

                                else:
                                    width = abs(left - right)

                                    if width <= 0:
                                        width = 200
                                    my_width = width

                            self.save_svg(d,
                                          f"{symbol_prefix}" +
                                          f"-{name_of_symbol}-{dm}-" +
                                          f"{chr(64+z)}",
                                          save_path, pin_number_positions,
                                          symbol_prefix,
                                          (my_width, my_height), run,
                                          chr(64+z), dm,
                                          )
                            # reset svg_boundary set all paramerers to 0
                            self.plotter.reset_svg_boundary()
                            cmp_data = {}
                            if '#' in symbol_prefix:
                                symbol_prefix = symbol_prefix.replace('#', '')
                            for co in range(0, len(dcm_data)):
                                comp = dcm_data[co]
                                if(name_of_symbol == comp["name"]):
                                    cmp_data["name"] = comp["name"]
                                    cmp_data["full_name"] = (f"{symbol_prefix}-"  # noqa
                                                            +
                                                            f"{name_of_symbol}"
                                                            f"-{dm}-" +
                                                            f"{chr(64+z)}")
                                    if 'K' in comp.keys():
                                        cmp_data["keyword"] = comp["K"]
                                    else:
                                        cmp_data["keyword"] = ""

                                    if 'D' in comp.keys():
                                        cmp_data["description"] = comp["D"]
                                    else:
                                        cmp_data["description"] = ""

                                    if 'F' in comp.keys():
                                        cmp_data["data_link"] = comp["F"]
                                    else:
                                        cmp_data["data_link"] = ""

                                    if 'F' in comp.keys():
                                        cmp_data["data_link"] = comp["F"]
                                    else:
                                        cmp_data["data_link"] = ""

                                    cmp_data["symbol_prefix"] = symbol_prefix
                                    cmp_data["alias"] = data[i]["alias"]
                                    cmp_data["dmg"] = dm
                                    cmp_data["part"] = chr(64+z)
                                    component_data[cmp_data["full_name"]] = cmp_data  # noqa
        # print(component_data)
        return component_data


def generate_svg_and_save_to_folder(input_file, output_folder):
    svg_gen = SvgGenerator()
    return svg_gen.generate_svg_from_lib(input_file, output_folder)


if __name__ == "__main__":
    # Takes Libraries as command line arguments,
    # Only if script is run on command line
    if(len(sys.argv)) != 3:
        print("Usage: script.py <Path to library> <Output Directory>")
        sys.exit(1)
    generate_svg_and_save_to_folder(sys.argv[1], sys.argv[2])
    print('Processed', sys.argv[1])
    # print("plotting")
    # generate_svg_and_save_to_folder("./sample_lib/4xxx.lib", "./symbols/")
    # print("done")<|MERGE_RESOLUTION|>--- conflicted
+++ resolved
@@ -49,12 +49,7 @@
         """ save svg"""
         # print(pin_number_positions)
         # check if symbols directory is present or not.
-<<<<<<< HEAD
         # isVirtualComponent = "false"
-=======
-
-        isVirtualComponent = "false"
->>>>>>> 06c83d6b
         if run == 0:
             return
         else:
@@ -93,7 +88,7 @@
             for i in range(len(s)):
                 fd.write(s[i])
             fd.write(
-                f'<metadata width="{dimension[0]}" height="{dimension[1]}" symbolPrefix="{symbol_prefix}" cmpPartDmgLabel="{dmg}:{part}" nameOfSymbol="{name_of_symbol}" isVirtual="{isVirtualComponent}">')  # noqa
+                f'<metadata width="{dimension[0]}" height="{dimension[1]}" symbolPrefix="{symbol_prefix}" cmpPartDmgLabel="{dmg}:{part}" nameOfSymbol="{name_of_symbol}">')  # noqa
             fd.write(elem)
             fd.write("</metadata></svg>")
             fd.close()
