--- conflicted
+++ resolved
@@ -556,10 +556,7 @@
                                         cmp_data["dmg"] = dm
                                         cmp_data["part"] = chr(64+z)
                                         component_data[cmp_data["full_name"]] = cmp_data  # noqa
-<<<<<<< HEAD
-        # print(component_data)
-=======
->>>>>>> c3bfc515
+
         return component_data
 
 
