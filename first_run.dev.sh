--- conflicted
+++ resolved
@@ -8,10 +8,6 @@
 
 echo 'Deleting Existing Migrations'
 find ./esim-cloud-backend -name "migrations" -type d -prune -exec rm -rf '{}' +
-<<<<<<< HEAD
-find ./esim-cloud-backend -name "symbol_svgs" -type d -prune -exec rm -rf '{}' +
-=======
->>>>>>> c73ba933
 
 #For Slow Systems / Systems with less memory
 export DOCKER_CLIENT_TIMEOUT=120
