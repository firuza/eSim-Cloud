<!-- As a heading -->
<div class="bg-light" style="display: flex; height:60px;">
    <div style="flex-basis: 1500px; line-height: 60px;font-weight: bold; padding-left: 60px; font-size: x-large;">Dashboard</div>
    <div style="flex-basis: 200px; line-height: 60px; text-align: right; padding-right: 10px;font-size: 18px;">Gallery
    </div>
<<<<<<< HEAD
    <div style=" flex-basis: 100px;line-height: 60px;">
        <a mat-stroked-button href="#" target="_blank">Login</a>
=======
    <div style="flex-basis: 100px; line-height: 60px;">
        <a href="#">
            <img src="assets/images/login.svg" width="30" height="30" class="d-inline-block align-center" alt="">
        </a>
>>>>>>> 9dc6468a
    </div>
    <!--<div class="dropdown" style="flex-basis: 100px; line-height: 60px;">
        <div class="w3-dropdown-hover">
            <img  src="../assets/images/login.svg" width="30" height="30" class="d-inline-block align-center" alt="" (click)="open">
            <div class="dropdown-content" style="display: none;">
                <div style="position: relative;height: 37px;line-height: 37px;padding-left: 5px; font-family: 'Segoe UI', Tahoma, Geneva, Verdana, sans-serif; font-weight: 900; font-size: small;margin-top: 5px;"><i class="fas fa-user" style="margin-left: 5px;"></i> Meet Shah</div>
                <hr style="margin-top: 5px;">
                <div style="position: relative;height: 37px;line-height: 37px;padding-left: 5px; font-family: 'Segoe UI', Tahoma, Geneva, Verdana, sans-serif; font-weight: 900; font-size: small;"><i class="fa fa-plus" style="margin-left: 5px;"></i> New</div>
                <div style="position: relative;height: 37px;line-height: 37px;padding-left: 5px; font-family: 'Segoe UI', Tahoma, Geneva, Verdana, sans-serif; font-weight: 900; font-size: small;"><i class="fa fa-tasks" style="margin-left: 5px;"></i> Designs</div>
                <div style="position: relative;height: 37px;line-height: 37px;padding-left: 5px; font-family: 'Segoe UI', Tahoma, Geneva, Verdana, sans-serif; font-weight: 900; font-size: small;"><i class="fa fa-envelope" style="margin-left: 5px;"></i> Notification</div>
                <hr style="margin-top: 5px;">
                <div style="position: relative;height: 37px;line-height: 37px;padding-left: 5px; font-family: 'Segoe UI', Tahoma, Geneva, Verdana, sans-serif; font-weight: 900; font-size: small;"><i class="fas fa-sign-out-alt" style="margin-left: 5px;"></i> logout</div>    
            </div>
        </div> 
    </div>-->
</div>

<!--sidebar-->
<div id="sidebar">
    <div class="card" style="width: 80%;position: relative">
        <ul class="list-group list-group-flush" style="width: 100%">
            <li class="list-group-item">
                <img class="card-img-top" src="assets/images/login.svg" width="60" height="60" alt="Card image cap">
                <h3 class="text-center">Username</h3>
            </li>
            <li class="list-group-item">
                <form class="form-inline" action="#" style="width: 100%">
                    <div class="form-group mb-1 mt-1" style="padding-left: 0px; position: relative;">

                        <input type="search" class="form-control form-control-md " id="search" placeholder="Search"
                            style="width: 100%; position: relative;">

                    </div>
                </form>
            </li>
            <li class="list-group-item  btn btn-outline-secondary mb-1 text-left
                           ">EDA Design</li>
            <li class="btn btn-primary text-left ">Arduino Circuits</li>
        </ul>
    </div>
</div>
<!--/sidebar-->
<div id="main">
    <h5>Arduino Circuits</h5>
    <a type="button" class="btn btn-primary mb-3" [routerLink]="['/simulator']">+ New Circuit</a>
    <div class="box">
        <!--First Card-->
        <div class="subbox" (click)="openProject()">
            <div>
                <img style="border-radius: 5px;" src="assets/images/arduino.JPG" width="260" height="180" alt="">
                <div style="box-sizing: border-box; padding: 15px;">
                    <h4>Project Name</h4>
                    <p>Test1</p>
                    <span class="fa fa-star checked"></span>
                    <span class="fa fa-star checked"></span>
                    <span class="fa fa-star checked"></span>
                    <span class="fa fa-star"></span>
                    <span class="fa fa-star"></span>
                    <p>2hours</p>
                </div>
            </div>
        </div>
        <!--/First Card-->
        <!--Second Card-->
        <div class="subbox">
            <div>
                <img style="border-radius: 5px;" src="assets/images/arduino.JPG" width="260" height="180" alt="">
                <div style="box-sizing: border-box; padding: 15px;">
                    <h4>Project Name</h4>
                    <p>Test1</p>
                    <span class="fa fa-star checked"></span>
                    <span class="fa fa-star checked"></span>
                    <span class="fa fa-star checked"></span>
                    <span class="fa fa-star"></span>
                    <span class="fa fa-star"></span>
                    <p>2hours</p>
                </div>
            </div>
        </div>
        <!--/Second Card-->
        <div class="subbox">
            <div>
                <img style="border-radius: 5px;" src="assets/images/arduino.JPG" width="260" height="180" alt="">
                <div style="box-sizing: border-box; padding: 15px;">
                    <h4>Project Name</h4>
                    <p>Test1</p>
                    <span class="fa fa-star checked"></span>
                    <span class="fa fa-star checked"></span>
                    <span class="fa fa-star checked"></span>
                    <span class="fa fa-star"></span>
                    <span class="fa fa-star"></span>
                    <p>2hours</p>
                </div>
            </div>

        </div>
        <div class="subbox">
            <div>
                <img style="border-radius: 5px;" src="assets/images/arduino.JPG" width="260" height="180" alt="">
                <div style="box-sizing: border-box; padding: 15px;">
                    <h4>Project Name</h4>
                    <p>Test1</p>
                    <span class="fa fa-star checked"></span>
                    <span class="fa fa-star checked"></span>
                    <span class="fa fa-star checked"></span>
                    <span class="fa fa-star"></span>
                    <span class="fa fa-star"></span>
                    <p>2hours</p>
                </div>
            </div>

        </div>
        <div class="subbox">
            <div>
                <img style="border-radius: 5px;" src="assets/images/arduino.JPG" width="260" height="180" alt="">
                <div style="box-sizing: border-box; padding: 15px;">
                    <h4>Project Name</h4>
                    <p>Test1</p>
                    <span class="fa fa-star checked"></span>
                    <span class="fa fa-star checked"></span>
                    <span class="fa fa-star checked"></span>
                    <span class="fa fa-star"></span>
                    <span class="fa fa-star"></span>
                    <p>2hours</p>
                </div>
            </div>

        </div>
        <div class="subbox">
            <div>
                <img style="border-radius: 5px;" src="assets/images/arduino.JPG" width="260" height="180" alt="">
                <div style="box-sizing: border-box; padding: 15px;">
                    <h4>Project Name</h4>
                    <p>Test1</p>
                    <span class="fa fa-star checked"></span>
                    <span class="fa fa-star checked"></span>
                    <span class="fa fa-star checked"></span>
                    <span class="fa fa-star"></span>
                    <span class="fa fa-star"></span>
                    <p>2hours</p>
                </div>
            </div>

        </div>
        <div class="subbox">
            <div>
                <img style="border-radius: 5px;" src="assets/images/arduino.JPG" width="260" height="180" alt="">
                <div style="box-sizing: border-box; padding: 15px;">
                    <h4>Project Name</h4>
                    <p>Test1</p>
                    <span class="fa fa-star checked"></span>
                    <span class="fa fa-star checked"></span>
                    <span class="fa fa-star checked"></span>
                    <span class="fa fa-star"></span>
                    <span class="fa fa-star"></span>
                    <p>2hours</p>
                </div>
            </div>

        </div>
        <div class="subbox">
            <div>
                <img style="border-radius: 5px;" src="assets/images/arduino.JPG" width="260" height="180" alt="">
                <div style="box-sizing: border-box; padding: 15px;">
                    <h4>Project Name</h4>
                    <p>Test1</p>
                    <span class="fa fa-star checked"></span>
                    <span class="fa fa-star checked"></span>
                    <span class="fa fa-star checked"></span>
                    <span class="fa fa-star"></span>
                    <span class="fa fa-star"></span>
                    <p>2hours</p>
                </div>
            </div>

        </div>
    </div>
</div>
<!--open project-->
<div id="openproject" style="display: none;">
    <div id="innerdialog">
        <div id="dialogheader" style="display: flex; height:50px;border-radius: 5px">
            <div
                style="flex-basis: 80%;line-height: 50px;font-weight: bold; padding-left: 10px; font-size: x-large; padding-top: 10px">
                Project name</div>
            <div style="flex-basis: 20%; padding: 10px;float: right;">
                <button style="position: relative; padding-top: 10px;background-color: transparent; border: none;float: right;" (click) ="closeProject()"><i
                        class="fa fa-close"></i></button>
            </div>
        </div>
        <hr>
        <div id="projectimage" style="height: 470px;position: relative;">
            <div
                style="position: relative; float: left;background-color: white;  width: 50%;height: 460px; top: 10px; left: 15px">
                <img style="position: absolute; left: 80px" src="" alt="" width="300" height="300">

                <button mat-raised-button color="warn" style="margin-top: 70%;margin-left:23%">Delete Circuit</button>
                <button mat-raised-button color="primary" [routerLink]="['/simulator']"
                    style=" margin-top: 5%;margin-left:13%">Edit circuit</button>
            </div>
            <div style=" position: relative; height:470px; background-color:white;float: left; width: 50%;">
                <div
                    style="position: relative; margin-top: 10px;margin-left: 20px; width: 93%;height: 230px;background-color:white; float: left; overflow: auto">
                    <h5
                        style="font-size: 20px; font-weight: bold; font-family: cursive;margin-left: 20px;margin-top: 10px">
                        Description</h5>
                    <p style="margin-left: 10px">This circuit shows the simplest thing you can do with an Arduino or
                        Genuino to see physical output: it blinks the on-board LED.</p>
                </div>
                <div
                    style="position: relative;margin-top: 5px;margin-left: 20px; width: 93%; height: 220px; background-color: white; float: left;">
                    <h6 style="margin-left: 15px; margin-top: 15px;font-family: cursive">Author name:</h6>
                    <h6 style="margin-left: 15px;font-family: cursive">Forked By:</h6>
                    <h6 style="margin-left: 15px;font-family: cursive">Created At:</h6>
                    <h6 style="margin-left: 15px;font-family: cursive">Edited At:</h6>
                    <h6 style="margin-left: 15px;font-family: cursive">Reviewed At:</h6>
                    <button mat-mini-fab color="primary" style="margin-top: 15px;margin-left: 15px">
                        <i class="fab fa-facebook-f" style="color:white; font-size: medium;"></i>
                    </button>

                    <button mat-mini-fab style="margin-top: 15px;margin-left: 15px;background-color: #0080FF;">
                        <i class="fab fa-linkedin-in" style="font-size: x-large; color: white;"></i>
                    </button>
                    <button mat-mini-fab style="margin-top: 15px;margin-left: 15px ;background-color: #008CBA;">
                        <i class='fab fa-reddit-alien' style='font-size:24px;'></i>
                    </button>

                    <button mat-mini-fab style="margin-top: 15px;margin-left: 15px ;background-color: black;">
                        <i class="fa fa-envelope" style="font-size: medium;"></i>
                    </button>
                    <button mat-mini-fab style="margin-top: 15px;margin-left: 15px ;background-color: black;" (click)= "share()" >
                        <i class="fa fa-share-alt" style="font-size: medium; color: white"></i>
                    </button>

                </div>
            </div>


        </div>

        <hr>
        <div style="height: 185px; width: 100%;">
            <div style="position: relative;left: 3%; top: 5px; width: 97%; height: 170px">
                <h3 style="padding-left: 10px;font-weight: bolder; font-size: 22px;font-family: monospace">Comments</h3>
             <!--<form style="padding-left:10px; padding-top: 5px;width:97%;position:relative">
                    <textarea id="text" placeholder="Add your Comments" style="height: 80px; width: 90%"></textarea>
                    <input type="submit" value="Post Comment">
                </form>-->
                <form class ="form-group">
                    <textarea class="form-control" id="exampleFormControlTextarea1" rows="3"  style="width: 97%;"></textarea>
                </form>
                <button mat-raised-button disabled>Post Comment</button>
            </div>
        </div>
        <div style="background-color:rgba(192,192,192,0.3); height: 30px;width: 100%;border-radius: 0px 0px 5px 0px">
            <button style="background: transparent; border: none; float: right; font-weight: bold" (click)= "closeProject()">close</button>
        </div>
    </div>
</div>
<!--/open project--><|MERGE_RESOLUTION|>--- conflicted
+++ resolved
@@ -3,15 +3,8 @@
     <div style="flex-basis: 1500px; line-height: 60px;font-weight: bold; padding-left: 60px; font-size: x-large;">Dashboard</div>
     <div style="flex-basis: 200px; line-height: 60px; text-align: right; padding-right: 10px;font-size: 18px;">Gallery
     </div>
-<<<<<<< HEAD
-    <div style=" flex-basis: 100px;line-height: 60px;">
+    <div style="flex-basis: 100px; line-height: 60px;">
         <a mat-stroked-button href="#" target="_blank">Login</a>
-=======
-    <div style="flex-basis: 100px; line-height: 60px;">
-        <a href="#">
-            <img src="assets/images/login.svg" width="30" height="30" class="d-inline-block align-center" alt="">
-        </a>
->>>>>>> 9dc6468a
     </div>
     <!--<div class="dropdown" style="flex-basis: 100px; line-height: 60px;">
         <div class="w3-dropdown-hover">
