<!-- As a heading -->
<nav class="navbar navbar-expand-lg navbar-light bg-light">
  <span class="navbar-brand mb-0 font-weigth-bold h1">Arduino Simulator</span>
    <div class="collapse navbar-collapse">
  <ul class="navbar-nav ml-auto">
     <li class="nav-item">
      <a href="#" class="nav-link h4">Help</a>
     </li>
      <li class="nav-item">
      <a href="#" class="nav-link">
      <img src="../assets/images/login.svg" width="30" height="30" class="d-inline-block align-top" alt="">
      </a>
     </li>
  </ul>  
    </div>   
</nav>
  
<div class="container-fluid mt-3">
<<<<<<< HEAD
  <div class="row ">
    <div class="col">
      <div class="card" style="width: 18rem;">
        <ul class="list-group list-group-flush">
          <li class="list-group-item">
            <img class="card-img-top" src="../assets/images/login.svg" width="60" height="60" alt="Card image cap">
            <h3 class="text-center">Username</h3>
          </li>
          <li class="btn btn-outline-secondary mb-1">EDA Design</li>
          <li class="btn btn-primary text-left">Arduino Circuits</li>
        </ul>
      </div>
    </div>
    <div class="col mt-auto">
      <h5>Arduino Circuits</h5>
      <a class="btn btn-primary mb-3" style="color: white;" [routerLink]="['/simulator']">+ New Circuit</a>
      <div class="card" style="width: 15rem;">
        <img class="card-img-top " src="../assets/images/arduino.JPG" width="150" height="150" alt="Card image cap">
        <div class="card-body">
          <h5 class="card-title">Projectname</h5>
          <p class="card-text">Test1</p>
          <p class="card-text">2 hours</p>
=======
<div class="row ">
    <div class="col-md-3">
        <div class="card position-fixed" style="width: 16rem">
            <ul class="list-group list-group-flush">
                <li class="list-group-item">
                    <img class="card-img-top" src="../assets/images/login.svg" width="60" height="60" alt="Card image cap">
                    <h3 class="text-center">Username</h3>
                </li>
                <li >
                    <form class="form-inline" action="#">
                        <div class="form-group mb-1 mt-1">
                            
                                <input type="search" class="form-control form-control-md " id="search" placeholder="search">
                                
                        </div>
                    </form>
                </li>
                <li class="btn btn-outline-secondary mb-1 text-left
                           ">EDA Design</li>
                <li class="btn btn-primary text-left">Arduino Circuits</li>   
            </ul>                    
>>>>>>> c44e519b
        </div>
    </div>
    <div class="col-md-9">
        <div class="row ">
            <!-- first card-->
            <div class="col mt-auto">
                <h5>Arduino Circuits</h5>
                <button type="button" class="btn btn-primary mb-3">create new circuit</button>    
                <div class="card" style="width: 15rem;">
                    <img class="card-img-top " src="../assets/images/arduino.JPG" width="150" height="150" alt="Card image cap">
                    <div class="card-body">
                    <h5 class="card-title">Project Name</h5>
                    <p class="card-text">Test1</p>
                    <p class="card-text">2 hours</p>
                    </div>
                </div>
            </div> 
            <!--/end firstcard -->
            <!--second card-->
            <div class="col mt-auto ">
                <div class="card" style="width: 15rem;">
                    <img class="card-img-top" src="../assets/images/arduino.JPG" width="150" height="150" alt="Card image cap">
                        <div class="card-body">
                            <h5 class="card-title">Project Name</h5>
                            <p class="card-text">Test1</p>
                            <p class="card-text">2 hours</p>
                        </div>
                </div>
            </div>
            <!--/ end second card -->
            <!-- third card -->
            <div class="col mt-auto">
                <div class="card" style="width:15rem;">
                    <img class="card-img-top " src="../assets/images/arduino.JPG" width="150" height="150" alt="Card image cap">
                    <div class="card-body">
                        <h5 class="card-title">Project Name</h5>
                        <p class="card-text">Test1</p>
                        <p class="card-text">2 hours</p>
                    </div>
                </div>
            </div>
            <!-- /end third card -->
            <!-- fourth card -->
            <div class="col mt-auto">
                <div class="card" style="width: 15rem;">
                    <img class="card-img-top" src="../assets/images/arduino.JPG" width="150" height="150" alt="Card image cap">
                    <div class="card-body">
                        <h5 class="card-title">Project Name</h5>
                        <p class="card-text">Test1</p>
                        <p class="card-text">2 hours</p>
                    </div>
                </div>
            </div>
            <!--/end fourth card -->
        </div>
        <!--end of row1 -->
        <!--start of row 2 -->
        <div class="row mt-3">
            <!-- first card-->
            <div class="col mt-auto">
                    
                <div class="card" style="width: 15rem;">
                    <img class="card-img-top " src="../assets/images/arduino.JPG" width="150" height="150" alt="Card image cap">
                    <div class="card-body">
                    <h5 class="card-title">Project Name</h5>
                    <p class="card-text">Test1</p>
                    <p class="card-text">2 hours</p>
                    </div>
                </div>
            </div> 
            <!--/end firstcard -->
            <!--second card-->
            <div class="col mt-auto ">
                <div class="card" style="width: 15rem;">
                    <img class="card-img-top" src="../assets/images/arduino.JPG" width="150" height="150" alt="Card image cap">
                        <div class="card-body">
                            <h5 class="card-title">Project Name</h5>
                            <p class="card-text">Test1</p>
                            <p class="card-text">2 hours</p>
                        </div>
                </div>
            </div>
            <!--/ end second card -->
            <!-- third card -->
            <div class="col mt-auto">
                <div class="card" style="width:15rem;">
                    <img class="card-img-top " src="../assets/images/arduino.JPG" width="150" height="150" alt="Card image cap">
                    <div class="card-body">
                        <h5 class="card-title">Project Name</h5>
                        <p class="card-text">Test1</p>
                        <p class="card-text">2 hours</p>
                    </div>
                </div>
            </div>
            <!-- /end third card -->
            <!-- fourth card -->
            <div class="col mt-auto">
                <div class="card" style="width: 15rem;">
                    <img class="card-img-top" src="../assets/images/arduino.JPG" width="150" height="150" alt="Card image cap">
                    <div class="card-body">
                        <h5 class="card-title">Project Name</h5>
                        <p class="card-text">Test1</p>
                        <p class="card-text">2 hours</p>
                    </div>
                </div>
            </div>
            <!--/end fourth card -->
            
        
        </div>
        
    </div>
</div>
</div>    <|MERGE_RESOLUTION|>--- conflicted
+++ resolved
@@ -11,57 +11,32 @@
       <img src="../assets/images/login.svg" width="30" height="30" class="d-inline-block align-top" alt="">
       </a>
      </li>
-  </ul>  
-    </div>   
+  </ul>
+    </div>
 </nav>
-  
+
 <div class="container-fluid mt-3">
-<<<<<<< HEAD
-  <div class="row ">
-    <div class="col">
-      <div class="card" style="width: 18rem;">
-        <ul class="list-group list-group-flush">
-          <li class="list-group-item">
-            <img class="card-img-top" src="../assets/images/login.svg" width="60" height="60" alt="Card image cap">
-            <h3 class="text-center">Username</h3>
-          </li>
-          <li class="btn btn-outline-secondary mb-1">EDA Design</li>
-          <li class="btn btn-primary text-left">Arduino Circuits</li>
-        </ul>
-      </div>
-    </div>
-    <div class="col mt-auto">
-      <h5>Arduino Circuits</h5>
-      <a class="btn btn-primary mb-3" style="color: white;" [routerLink]="['/simulator']">+ New Circuit</a>
-      <div class="card" style="width: 15rem;">
-        <img class="card-img-top " src="../assets/images/arduino.JPG" width="150" height="150" alt="Card image cap">
-        <div class="card-body">
-          <h5 class="card-title">Projectname</h5>
-          <p class="card-text">Test1</p>
-          <p class="card-text">2 hours</p>
-=======
 <div class="row ">
     <div class="col-md-3">
-        <div class="card position-fixed" style="width: 16rem">
+        <div class="card" style="width: 16rem">
             <ul class="list-group list-group-flush">
                 <li class="list-group-item">
                     <img class="card-img-top" src="../assets/images/login.svg" width="60" height="60" alt="Card image cap">
                     <h3 class="text-center">Username</h3>
                 </li>
-                <li >
+                <li class="list-group-item">
                     <form class="form-inline" action="#">
                         <div class="form-group mb-1 mt-1">
-                            
-                                <input type="search" class="form-control form-control-md " id="search" placeholder="search">
-                                
+
+                                <input type="search" class="form-control form-control-md " id="search" placeholder="Search">
+
                         </div>
                     </form>
                 </li>
-                <li class="btn btn-outline-secondary mb-1 text-left
+                <li class="list-group-item  btn btn-outline-secondary mb-1 text-left
                            ">EDA Design</li>
-                <li class="btn btn-primary text-left">Arduino Circuits</li>   
-            </ul>                    
->>>>>>> c44e519b
+                <li class="btn btn-primary text-left ">Arduino Circuits</li>
+            </ul>
         </div>
     </div>
     <div class="col-md-9">
@@ -69,7 +44,7 @@
             <!-- first card-->
             <div class="col mt-auto">
                 <h5>Arduino Circuits</h5>
-                <button type="button" class="btn btn-primary mb-3">create new circuit</button>    
+                <a type="button" class="btn btn-primary mb-3" [routerLink]="['/simulator']">+ New Circuit</a>
                 <div class="card" style="width: 15rem;">
                     <img class="card-img-top " src="../assets/images/arduino.JPG" width="150" height="150" alt="Card image cap">
                     <div class="card-body">
@@ -78,7 +53,7 @@
                     <p class="card-text">2 hours</p>
                     </div>
                 </div>
-            </div> 
+            </div>
             <!--/end firstcard -->
             <!--second card-->
             <div class="col mt-auto ">
@@ -118,11 +93,12 @@
             <!--/end fourth card -->
         </div>
         <!--end of row1 -->
+        <div style="height: 30px;"></div>
         <!--start of row 2 -->
-        <div class="row mt-3">
+        <div class="row">
             <!-- first card-->
             <div class="col mt-auto">
-                    
+
                 <div class="card" style="width: 15rem;">
                     <img class="card-img-top " src="../assets/images/arduino.JPG" width="150" height="150" alt="Card image cap">
                     <div class="card-body">
@@ -131,7 +107,7 @@
                     <p class="card-text">2 hours</p>
                     </div>
                 </div>
-            </div> 
+            </div>
             <!--/end firstcard -->
             <!--second card-->
             <div class="col mt-auto ">
@@ -169,10 +145,11 @@
                 </div>
             </div>
             <!--/end fourth card -->
-            
-        
+
+
         </div>
-        
+        <div style="height: 30px;"></div>
+
     </div>
 </div>
-</div>    +</div>