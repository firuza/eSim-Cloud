<app-header title="Dashboard"></app-header>

<div id="main">
  <h3 style="font-weight: 900; font-family: 'Franklin Gothic Medium', 'Arial Narrow', Arial, sans-serif;">Arduino
    Circuits</h3>
  <div class="d-flex" style="max-width: 100%;">
    <div>
      <a type="button" class="btn btn-primary mb-3" [routerLink]="['/simulator']">+ New
        Circuit</a>
    </div>

    <div class="ml-auto">
      <form class="form-inline" (submit)="SearchCircuits(searchBox)" style="float: right;">
        <div class="form-group mb-2" style="padding-right: 1px;">
          <input type="text" #searchBox class="form-control" id="Search" placeholder="Search">
        </div>
        <button type="submit" class="btn btn-primary mb-2"><i class="fa fa-search"></i></button>
      </form>
    </div>
  </div>

  <mat-tab-group style="width: 100%;display: flex;">
    <mat-tab label="On Cloud">
      <div *ngIf="online && online.length === 0" [innerHtml]="onCloudMessage"></div>
      <div class="row" style="margin-top: 10px;">
        <div class="col-md-3" *ngFor="let item of online; let i = index">
          <div class="subbox" (click)="openProject(i)">
            <div>
              <div style="width: 100%;  background-color: #e8e8e8;">
                <img class="item-img" style="border-radius: 5px;" src={{item.base64_image}} alt="">
              </div>
              <div style="box-sizing: border-box; padding: 15px;">
                <h4>{{item.name}}</h4>
                <p>{{item.description}}</p>
                {{ DateDiff(item,item.save_time) }}
                <p>{{item.time}}</p>
              </div>
            </div>
          </div>
        </div>
      </div>
    </mat-tab>
    <mat-tab label="Temporary Circuits">
      <div *ngIf="items.length == 0">No Offline Circuits Available &#9785;</div>
      <div class="row" style="margin-top: 10px;">
        <div class="col-md-3" *ngFor="let item of items; let i = index">
          <div class="subbox" (click)="openProject(i,true)">
            <div>
              <div style="width: 100%;  background-color: #e8e8e8;">
                <img class="item-img" style="border-radius: 5px;" src={{item.base64_image}} alt="">
              </div>
              <div style="box-sizing: border-box; padding: 15px;">
                <h4>{{item.name}}</h4>
                <p>{{item.description}}</p>
                {{ DateDiff(item,item.save_time) }}
                <p>{{item.time}}</p>
              </div>
            </div>
          </div>
        </div>
      </div>
    </mat-tab>
  </mat-tab-group>
</div>

<!--open project-->
<div id="openproject" style="display: none;z-index: 1000;">
  <div id="innerdialog" *ngIf="selected">
<<<<<<< HEAD
    <div id="dialogheader" style="display: flex; height:50px;border-radius: 5px">
      <div
        style="flex-basis: 80%;line-height: 50px;font-weight: bold; padding-left: 10px; font-size: x-large; padding-top: 10px">
        {{selected.name}}
        <button *ngIf="selected.shared" type="button" class="btn btn-primary btn-sm" style="margin-left: 1%;"
          (click)="DisableSharing(selected)">Shared <i class="fa fa-close"></i></button>
      </div>
      <div style="flex-basis: 20%; padding: 10px;float: right;">
        <button style="position: relative; padding-top: 10px;background-color: transparent; border: none;float: right;"
          (click)="closeProject()"><i class="fa fa-close"></i></button>
      </div>
    </div>
    <hr>
    <div id="projectimage" style="height: 470px;position: relative;">
      <div
        style="position: relative; float: left;background-color: white;  width: 50%;height: 460px; top: 10px; left: 15px">
        <img style="position: absolute; left: 80px;max-width: 500px;max-height: 300px;" src={{selected.base64_image}}
          alt="">


      </div>
      <div style=" position: relative; height:470px; background-color:white;float: left; width: 50%; top: 10px;">
        <div
          style="position: relative; margin-top: 10px;margin-left: 20px; width: 93%;height: 230px;background-color:white; float: left; overflow: auto">
          <h5 style="font-size: 20px; font-weight: bold; font-family: cursive;margin-left: 20px;margin-top: 10px">
            Description</h5>

          <p style="margin-left: 10px">{{selected.description}}</p>
          <button mat-raised-button color="primary" [routerLink]="['/simulator']"
            [queryParams]="{id: selected.save_id,offline: selected.offline}"
            style=" margin-top: 10%;margin-left:13%">Edit
            circuit</button>
          <button mat-raised-button color="warn" style="margin-left: 1%;"
            (click)="DeleteCircuit(selected.save_id,selected.offline,selected.index)">Delete Circuit</button>
          <button mat-raised-button style="margin-left: 1%;background-color: #26b12d;color: white;">Publish
            circuit</button>
        </div>
        <div
          style="position: relative;margin-top: 5px;margin-left: 20px; width: 93%; height: 220px; background-color: white; float: left;">
          <h6 style="margin-left: 15px; margin-top: 15px;font-family: cursive">Author name: You</h6>
          <!-- <h6 style="margin-left: 15px;font-family: cursive">Forked By:</h6> -->
          {{ ExpandDate(selected) }}
          <h6 style="margin-left: 15px;font-family: cursive">Created At: {{selected.create}}</h6>
          <h6 style="margin-left: 15px;font-family: cursive">Edited At: {{selected.edit}}</h6>
          <!-- <h6 style="margin-left: 15px;font-family: cursive">Reviewed At:</h6> -->
          <div *ngIf="!selected.offline">
            <button mat-mini-fab color="primary" style="margin-top: 15px;margin-left: 15px;top: 1px;"
              matTooltip="Share it on Facebook" (click)="ShareCircuit(selected,0)"><i class="fab fa-facebook-f"
                style="color:white; font-size: medium;"></i>
            </button>

            <button mat-mini-fab style="margin-top: 15px;margin-left: 15px;background-color: #0080FF; top: 4px;"
              matTooltip="Share it on Linked In" (click)="ShareCircuit(selected,1)">
              <i class="fab fa-linkedin-in" style="font-size: x-large; color: white;"></i>
            </button>
            <button mat-mini-fab style="margin-top: 15px;margin-left: 15px ;background-color: #ff4500;top: 4px;"
              matTooltip="Share it on Reddit" (click)="ShareCircuit(selected,2)">
              <i class='fab fa-reddit-alien' style='font-size:24px;color: white;'></i>
            </button>
=======
    <div class="p-2" style="display: flex; line-height: 20px;max-width: 100%;">
      <h2 style="margin-left: 1%">{{selected.name}}</h2>
      <button type="button" class="btn btn-primary btn-md" style="margin-left: 1%;">Shared</button>
      <button class="ml-auto" style="position: relative; padding-top: 10px;background-color: transparent; border: none;"
      (click)="closeProject()"><i class="fa fa-close"></i></button>
  </div>
  <hr>
  <div class="row">
      <div class="col-md-7">
        <div style="display: flex;">
          <img style="max-width: 100%;margin: auto auto;" src={{selected.base64_image}}
          alt="">
        </div>
      </div>
      <div class="col-md-5 data-body" style="padding-left: 30px;">
        <h4 style="font-family: cursive;font-weight: bold;">Description</h4>
        <p>{{selected.description}}</p>
        <button mat-raised-button color="primary" [routerLink]="['/simulator']"
          [queryParams]="{id: selected.save_id,offline: selected.offline}" style=" margin-top: 10%;margin-left:1%">Edit
          circuit</button>
          <button mat-raised-button color="warn" style="margin-left: 1%;"
          (click)="DeleteCircuit(selected.save_id,selected.offline,selected.index)">Delete Circuit</button>
          <button mat-raised-button style="margin-left: 1%;background-color: #26b12d;color: white;">Publish circuit</button>
        <div style="margin-top: 100px;"></div>
        <h6 style="margin-left: 15px; margin-top: 15px;font-family: cursive">Author name: You</h6>
    <!-- <h6 style="margin-left: 15px;font-family: cursive">Forked By:</h6> -->
    {{ ExpandDate(selected) }}
    <h6 style="margin-left: 15px;font-family: cursive">Created At: {{selected.create}}</h6>
    <h6 style="margin-left: 15px;font-family: cursive">Edited At: {{selected.edit}}</h6>
    <!-- <h6 style="margin-left: 15px;font-family: cursive">Reviewed At:</h6> -->
    <div *ngIf="!selected.offline">
      <button mat-mini-fab color="primary" style="margin-top: 15px;margin-left: 15px;top: 1px;"
        matTooltip="Share it on Facebook" (click)="ShareCircuit(selected,0)"><i class="fab fa-facebook-f"
          style="color:white; font-size: medium;"></i>
      </button>
>>>>>>> 691b4ab9

      <button mat-mini-fab style="margin-top: 9px;margin-left: 15px;background-color: #0080FF; top: 4px;"
        matTooltip="Share it on Linked In" (click)="ShareCircuit(selected,1)">
        <i class="fab fa-linkedin-in" style="font-size: x-large; color: white;"></i>
      </button>
      <button mat-mini-fab style="margin-top: 9px;margin-left: 15px ;background-color: #ff4500;top: 4px;"
        matTooltip="Share it on Reddit" (click)="ShareCircuit(selected,2)">
        <i class='fab fa-reddit-alien' style='font-size:24px;color: white;'></i>
      </button>

      <button mat-mini-fab style="margin-top: 15px;margin-left: 15px ;background-color: black;"
        matTooltip="Share it with Mail" (click)="ShareCircuit(selected,3)">
        <i class="fa fa-envelope" style="font-size: medium;"></i>
      </button>
      <button mat-mini-fab style="margin-top: 15px;margin-left: 15px ;background-color: black;"
        matTooltip="Copy Sharing URL" (click)="ShareCircuit(selected,4)">
        <i class="fa fa-share-alt" style="font-size: medium; color: white"></i>
      </button>

    </div>

  </div>
    <!--Comments
    <hr>
    <div style="height: 185px; width: 100%;">
      <div style="position: relative;left: 3%; top: 5px; width: 97%; height: 170px">
        <h3 style="padding-left: 10px;font-weight: bolder; font-size: 22px;font-family: monospace">Comments</h3>
        <form class="form-group">
          <textarea class="form-control" id="exampleFormControlTextarea1" rows="3" style="width: 97%;"></textarea>
        </form>
        <button mat-raised-button disabled>Post Comment</button>
      </div>
    </div>
  -->
  </div>
</div>
<!--/open project--><|MERGE_RESOLUTION|>--- conflicted
+++ resolved
@@ -66,67 +66,6 @@
 <!--open project-->
 <div id="openproject" style="display: none;z-index: 1000;">
   <div id="innerdialog" *ngIf="selected">
-<<<<<<< HEAD
-    <div id="dialogheader" style="display: flex; height:50px;border-radius: 5px">
-      <div
-        style="flex-basis: 80%;line-height: 50px;font-weight: bold; padding-left: 10px; font-size: x-large; padding-top: 10px">
-        {{selected.name}}
-        <button *ngIf="selected.shared" type="button" class="btn btn-primary btn-sm" style="margin-left: 1%;"
-          (click)="DisableSharing(selected)">Shared <i class="fa fa-close"></i></button>
-      </div>
-      <div style="flex-basis: 20%; padding: 10px;float: right;">
-        <button style="position: relative; padding-top: 10px;background-color: transparent; border: none;float: right;"
-          (click)="closeProject()"><i class="fa fa-close"></i></button>
-      </div>
-    </div>
-    <hr>
-    <div id="projectimage" style="height: 470px;position: relative;">
-      <div
-        style="position: relative; float: left;background-color: white;  width: 50%;height: 460px; top: 10px; left: 15px">
-        <img style="position: absolute; left: 80px;max-width: 500px;max-height: 300px;" src={{selected.base64_image}}
-          alt="">
-
-
-      </div>
-      <div style=" position: relative; height:470px; background-color:white;float: left; width: 50%; top: 10px;">
-        <div
-          style="position: relative; margin-top: 10px;margin-left: 20px; width: 93%;height: 230px;background-color:white; float: left; overflow: auto">
-          <h5 style="font-size: 20px; font-weight: bold; font-family: cursive;margin-left: 20px;margin-top: 10px">
-            Description</h5>
-
-          <p style="margin-left: 10px">{{selected.description}}</p>
-          <button mat-raised-button color="primary" [routerLink]="['/simulator']"
-            [queryParams]="{id: selected.save_id,offline: selected.offline}"
-            style=" margin-top: 10%;margin-left:13%">Edit
-            circuit</button>
-          <button mat-raised-button color="warn" style="margin-left: 1%;"
-            (click)="DeleteCircuit(selected.save_id,selected.offline,selected.index)">Delete Circuit</button>
-          <button mat-raised-button style="margin-left: 1%;background-color: #26b12d;color: white;">Publish
-            circuit</button>
-        </div>
-        <div
-          style="position: relative;margin-top: 5px;margin-left: 20px; width: 93%; height: 220px; background-color: white; float: left;">
-          <h6 style="margin-left: 15px; margin-top: 15px;font-family: cursive">Author name: You</h6>
-          <!-- <h6 style="margin-left: 15px;font-family: cursive">Forked By:</h6> -->
-          {{ ExpandDate(selected) }}
-          <h6 style="margin-left: 15px;font-family: cursive">Created At: {{selected.create}}</h6>
-          <h6 style="margin-left: 15px;font-family: cursive">Edited At: {{selected.edit}}</h6>
-          <!-- <h6 style="margin-left: 15px;font-family: cursive">Reviewed At:</h6> -->
-          <div *ngIf="!selected.offline">
-            <button mat-mini-fab color="primary" style="margin-top: 15px;margin-left: 15px;top: 1px;"
-              matTooltip="Share it on Facebook" (click)="ShareCircuit(selected,0)"><i class="fab fa-facebook-f"
-                style="color:white; font-size: medium;"></i>
-            </button>
-
-            <button mat-mini-fab style="margin-top: 15px;margin-left: 15px;background-color: #0080FF; top: 4px;"
-              matTooltip="Share it on Linked In" (click)="ShareCircuit(selected,1)">
-              <i class="fab fa-linkedin-in" style="font-size: x-large; color: white;"></i>
-            </button>
-            <button mat-mini-fab style="margin-top: 15px;margin-left: 15px ;background-color: #ff4500;top: 4px;"
-              matTooltip="Share it on Reddit" (click)="ShareCircuit(selected,2)">
-              <i class='fab fa-reddit-alien' style='font-size:24px;color: white;'></i>
-            </button>
-=======
     <div class="p-2" style="display: flex; line-height: 20px;max-width: 100%;">
       <h2 style="margin-left: 1%">{{selected.name}}</h2>
       <button type="button" class="btn btn-primary btn-md" style="margin-left: 1%;">Shared</button>
@@ -162,7 +101,6 @@
         matTooltip="Share it on Facebook" (click)="ShareCircuit(selected,0)"><i class="fab fa-facebook-f"
           style="color:white; font-size: medium;"></i>
       </button>
->>>>>>> 691b4ab9
 
       <button mat-mini-fab style="margin-top: 9px;margin-left: 15px;background-color: #0080FF; top: 4px;"
         matTooltip="Share it on Linked In" (click)="ShareCircuit(selected,1)">
