--- conflicted
+++ resolved
@@ -17,13 +17,11 @@
 
 /** function detects collision of three collinear points  */
 export class Collision {
-<<<<<<< HEAD
   /// TODO: Polygon to Polygon Collision
   /// Right now for Polygon to Polygon Collision we check if small polygon points are inside big polygon
   // Which has one issue Try to find it ;)
-=======
+
   /** Given three collinear points */
->>>>>>> 630e550d
   static inLine(p: Vector, q: Vector, r: Vector) {
     // checks wether q lies on segment pr
     if (q.x <= Math.max(p.x, r.x) && q.x >= Math.min(p.x, r.x) &&
