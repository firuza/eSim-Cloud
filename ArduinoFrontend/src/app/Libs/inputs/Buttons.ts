--- conflicted
+++ resolved
@@ -88,7 +88,7 @@
     if (by === 0) {
       this.pinNamedMap['Terminal 2a'].setValue(iniValue, null);
       this.pinNamedMap['Terminal 2b'].
-      setValue(iniValue, null);
+        setValue(iniValue, null);
     } else {
       this.pinNamedMap['Terminal 1a'].setValue(iniValue, null);
       this.pinNamedMap['Terminal 1b'].setValue(iniValue, null);
@@ -110,8 +110,13 @@
  * Slideswitch Class
  */
 export class SlideSwitch extends CircuitElement {
-<<<<<<< HEAD
   private flag = true; // if true connected with terminal 1 else connected with terminal 2
+  /**
+   * Slideswitch constructor
+   * @param canvas Raphael Canvas (Paper)
+   * @param x  position x
+   * @param y  position y
+   */
   constructor(public canvas: any, x: number, y: number) {
     super('SlideSwitch', x, y, 'SlideSwitch.json', canvas);
   }
@@ -131,19 +136,7 @@
       }
     });
   }
-=======
-  private reverseAnim = true;
-  /**
-   * Slideswitch constructor
-   * @param canvas Raphael Canvas (Paper)
-   * @param x  position x
-   * @param y  position y
-   */
-  constructor(public canvas: any, x: number, y: number) {
-    super('SlideSwitch', x, y, 'SlideSwitch.json', canvas);
-  }
   /** Animation caller during start simulation button pressed */
->>>>>>> 630e550d
   anim() {
     let anim;
     if (this.flag) {
