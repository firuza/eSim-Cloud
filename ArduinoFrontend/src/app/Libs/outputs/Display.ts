import { CircuitElement } from '../CircuitElement';
import {
  DataDisplayState, DataProcessingMode, BitState,
  Font8x5DisplayState, Font10x5DisplayState,
  FourBitState, EightBitState,
  WriteDataProcessingMode, ReadDataProcessingMode,
  RegisterState, DataRegisterState, InstructionRegisterState,
  ActiveAddress, RegisterType, DataMode,
} from './LCD/LCDStates';
import { LCDCharacterPanel } from './LCD/LCDPanel';
import { DDRAM, CGROM, CGRAM, RAM } from './LCD/MemorySchema';
import { MathUtils } from '../MathUtils';
import { ArduinoUno } from './Arduino';
<<<<<<< HEAD
import { BoundingBox } from '../Geometry';
=======
import { Point } from '../Point';
import { BreadBoard } from '../General';
>>>>>>> e34e36ba

/**
 * LCD16X2 Class
 */
export class LCD16X2 extends CircuitElement {
  /**
   * The Connected Arduino
   */
  arduino: CircuitElement = null;

  /**
   * Variable to state if the LCD is connected properly or not.
   */
  connected = true;

  /**
   * Map of pin name to Circuit Node
   */
  pinNamedMap: any = {};

  /**
   * Previous value at the `E` node
   */
  previousEValue = 0;

  /**
   * Previous value at `V0` node
   */
  previousV0Value = 0;

  isDisplayOn = false;

  isCursorOn = false;

  isCursorPositionCharBlinkOn = false;

  autoCursorShift = 0;

  autoDisplayShift = 0;

  /**
   * 2-D Array of 8-bit characters representing DDRAM of the LCD
   */
  ddRam: DDRAM;

  /**
   * 3-D array of character font:
   * higher-bit -> lower-bit -> characterFont
   */
  cgRom: CGROM;

  /**
   * 64-byte CGRAM
   */
  cgRam: CGRAM;

  /**
   * Address of the DDRAM
   */
  ddRamAddress: number;

  /**
   * Address of the CGRAM
   */
  cgRamAddress: number;

  /**
   * Current Active address
   */
  activeAddress: ActiveAddress;

  /**
   * Map from character panel index to character panel
   */
  characterPanels: {[key: string]: LCDCharacterPanel} = {};

  /**
   * Data processing mode of LCD: Read/Write
   */
  dataProcessingMode: DataProcessingMode;

  /**
   * Write Data processing concrete object
   */
  writeDataMode: WriteDataProcessingMode;

  /**
   * Read Data processing concrete object
   */
  readDataMode: ReadDataProcessingMode;

  /**
   * Bit state of LCD: 4-bit/8-bit
   */
  bitState: BitState;

  /**
   * Concrete 4-bit state
   */
  fourBitState: FourBitState;

  /**
   * Concrete 8-bit state
   */
  eightBitState: EightBitState;

  /**
   * Data display state of LCD: Font 10x5 vs 10x8
   */
  dataDisplayState: DataDisplayState;

  /**
   * Concrete data display state for 8x5 fonts
   */
  font8x5DisplayState: Font8x5DisplayState;

  /**
   * Concrete data display state for 10x5 fonts
   */
  font10x5DisplayState: Font10x5DisplayState;

  /**
   * Register state of the LCD
   */
  registerState: RegisterState;

  /**
   * Data Register state's concrete class
   */
  dataRegisterState: DataRegisterState;

  /**
   * Instruction register state's concrete class
   */
  instructionRegisterState: InstructionRegisterState;

  /**
   * Start index (left-top) of the DDROM being displayed on the LCF
   */
  displayStartIndex: [number, number] = [0, 0];

  /**
   * End index (right-bottom) of the DDROM being displayed on the LCF
   */
  displayEndIndex: [number, number];

  /**
   * Busy flag of the lcd
   */
  busyFlag = false;

  /**
   * LCD16X2 constructor
   * @param canvas Raphael Canvas (Paper)
   * @param x  position x
   * @param y  position y
   */
  constructor(public canvas: any, x: number, y: number) {
    super('LCD16X2', x, y, 'LCD16X2.json', canvas);
  }

  /**
   * Function provides component details
   * @param keyName Unique Class name
   * @param id Component id
   * @param body body of property box
   * @param title Component title
   */
  properties(): { keyName: string; id: number; body: HTMLElement; title: string; } {
    const body = document.createElement('div');
    return {
      keyName: this.keyName,
      id: this.id,
      body,
      title: 'LCD Display 16x2'
    };
  }

  /**
   * Returns the bounding box for the LCD
   */
  getBoundingBox(): BoundingBox {
    const lcdImageElement = this.elements.items.find(el => el.type === 'image')[0];
    const lcdBBox = lcdImageElement.getBBox();
    lcdBBox.x += this.tx;
    lcdBBox.y += this.ty;
    return BoundingBox.loadFromRaphaelBbox(lcdBBox);
  }

  /**
   * Turns on/off the display
   * @param isDisplayOn true for switching on, false for off
   */
  setDisplayOn(isDisplayOn: boolean) {
    this.isDisplayOn = isDisplayOn;
  }

  /**
   * Turns on/off the cursor
   * @param isCursorOn true for switching on, false for off
   */
  setCursorOn(isCursorOn: boolean) {
    this.isCursorOn = isCursorOn;
  }

  /**
   * Sets cursor blink on/off
   * @param isCursorPositionCharBlinkOn true for switching on, false for off
   */
  setCursorPositionCharBlink(isCursorPositionCharBlinkOn: boolean) {
    this.isCursorPositionCharBlinkOn = isCursorPositionCharBlinkOn;
  }

  /**
   * Sets address of the DDRAM
   * @param address new address for the DDRAM
   */
  setDdRamAddress(address): void {
    this.ddRamAddress = address;
  }

  /**
   * Gets the voltage input at VCC node
   */
  getVCC(): number {
    return this.pinNamedMap['VCC'].value;
  }

  /**
   * Gets the voltage input at GND node
   */
  getGND(): number {
    return this.pinNamedMap['GND'].value;
  }

  /**
   * Gets the voltage input at V0 node
   */
  getV0(): number {
    return this.pinNamedMap['V0'].value;
  }

  /**
   * Gets the current register type of the lcd
   */
  getRegisterType(): RegisterType {
    return this.pinNamedMap['RS'].value & 1;
  }

  /**
   * Gets the data mode of the lcd
   */
  getDataMode(): DataMode {
    return this.pinNamedMap['RW'].value & 1;
  }

  /**
   * Updates the registerState to sync it with the value at node 'RS'
   */
  private loadRegisterState(): void {
    const registerType = this.getRegisterType();
    this.registerState = registerType === RegisterType.Data ? this.dataRegisterState : this.instructionRegisterState;
  }

  /**
   * Updates the dataProcessingMode to sync it with the value at node 'RW'
   */
  private loadDataMode(): void {
    const dataMode = this.getDataMode();
    this.dataProcessingMode = dataMode === DataMode.Read ? this.readDataMode : this.writeDataMode;
  }

  private setBusyFlag(value: boolean): void {
    this.busyFlag = value;
  }

  /**
   * Gets the active ram and its address
   * An LCD can have either CGRAM or DDRAM active while reading/writing the data.
   */
  getActiveRamAndAddress(): [RAM, number] {
    if (this.activeAddress === ActiveAddress.CGRAM) {
      return [this.cgRam, this.cgRamAddress];
    }
    return [this.ddRam, this.ddRamAddress];
  }

  /**
   * Gets the chacracter panel at the current DDRAM address
   */
  getCurrentCharacterPanel() {
    return this.getCharacterPanel(this.ddRamAddress);
  }

  /**
   * Moves the address of the CGRAM
   * @param distance distance by which to move the address
   */
  moveCgRamAddress(distance: number) {
    this.cgRamAddress += distance;
  }

  /**
   * Moves cursor by one step in either left/right direction
   * @param direction direction of the movement, 1 for right, -1 for left
   */
  moveCursor(direction: 1 | -1) {
    let newDdRamAddress = this.ddRamAddress + direction;

    // applying max value condition
    newDdRamAddress = Math.min(0x67, newDdRamAddress);

    // applying min value condition
    newDdRamAddress = Math.max(0x00, newDdRamAddress);

    // applying [0x27, 0x40] condition
    if (newDdRamAddress > 0x27 && newDdRamAddress < 0x40) {
      newDdRamAddress = direction > 0 ? 0x40 : 0x27;
    }

    this.setDdRamAddress(newDdRamAddress);
  }

  /**
   * Checks if a character panel with displayIndex `index` is in sight of the LCD or not
   * @param index index to check
   */
  private isInSight(index: [number, number]) {
    return MathUtils.isPointBetween(index, this.displayStartIndex, this.displayEndIndex);
  }

  /**
   * Shifts the display with `numSteps` steps
   * @param numSteps number of steps to move the display with
   */
  private shiftDisplay(numSteps: number) {
    const stepSize = this.getInterSpacingHorizontal();
    for (const characterPanel of Object.values(this.characterPanels)) {
      const oldColumnIndex = characterPanel.displayIndex[1];
      const newColumnIndex = MathUtils.modulo(oldColumnIndex - numSteps, this.ddRam.N_COLUMN);
      characterPanel.displayIndex[1] = newColumnIndex;

      characterPanel.hidden  = !this.isInSight(characterPanel.displayIndex);
      characterPanel.shift((newColumnIndex - oldColumnIndex) * stepSize);
    }
  }

  /**
   * Scrolls the display to one step left
   */
  scrollDisplayLeft() {
    this.shiftDisplay(-1);
  }

  /**
   * Scrolls the display to one step right
   */
  scrollDisplayRight() {
    this.shiftDisplay(1);
  }

  /**
   * Gets the character panel at the given ddram address
   * @param address ddRam address
   */
  getCharacterPanel(address) {
    // converting address to [i, j]
    const index = this.ddRam.convertAddressToIndex(address);
    return this.characterPanels[`${index[0]}:${index[1]}`];
  }

  /**
   * Clears the display of the lcd
   */
  clearDisplay() {
    Object.values(this.characterPanels).forEach((panel: LCDCharacterPanel) => panel.clear());
  }

  /**
   * event listener for node 'V0
   * @param newValue new value at node 'V0'
   * @param prevValue previous value at node 'V0'
   */
  v0Listener(newValue, prevValue) {
    if (prevValue !== newValue) {
      let newContrast = newValue / 500 * 100;

      // bounding the value between 0 and 100
      newContrast = Math.min(100, newContrast);
      newContrast = Math.max(0, newContrast);
      Object.values(this.characterPanels).forEach(panel => panel.setContrast(newContrast));
    }
  }

  /**
   * Checks if power supply is enough
   */
  isPowerSupplyEnough() {
    const vcc = this.getVCC();
    if (vcc < 3.3 || vcc > 5) {
      return false;
    }
    return true;
  }

  /**
   * event listener for node `E`
   * @param newValue new value at the node `E`
   */
  eSignalListener(newValue) {
    if (!this.isPowerSupplyEnough()) {
      console.log('Not enough power supply.');
      return;
    }

    this.setBusyFlag(true);

    const prevValue = this.previousEValue;

    // identifying high-low pulse
    if (prevValue > 0 && newValue === 0) {
      this.loadRegisterState();
      this.loadDataMode();
      this.dataProcessingMode.processData();
      this.refreshLCD();
    }
    this.previousEValue = newValue;
    this.setBusyFlag(false);
  }

  /**
   * Get set of panels which are in the view of the LCD
   */
  getDisplayablePanels(): Set<LCDCharacterPanel> {
    const filteredPanels = Object.values(this.characterPanels)
                                .filter(panel =>
                                  MathUtils.isPointBetween(panel.displayIndex, this.displayStartIndex, this.displayEndIndex
                                ));
    return new Set(filteredPanels);
  }

  /**
   * Refreshs LCD to take in account recent changes
   */
  refreshLCD() {
    const displayablePanels = this.getDisplayablePanels();
    for (const panel of Object.values(this.characterPanels)) {
      const show = displayablePanels.has(panel);
      const address = this.ddRam.convertIndexToAddress(panel.index);

      // turning cursor on and off
      panel.changeCursorDisplay(false);
      panel.setBlinking(false);

      if (this.isCursorOn) {
        if (this.ddRamAddress === address) {
          if (this.isCursorPositionCharBlinkOn) {
            panel.setBlinking(true);
          }
          panel.changeCursorDisplay(true);
        }
      }

      // refreshing canvas of all the pixels
      panel.pixels.forEach(pixelRow => pixelRow.forEach(pixel => {
        if (pixel.canvas) {
          pixel.refresh();
        } else {
          pixel.canvas = this.DrawElement(this.canvas, [pixel.getCanvasRepr()])[0];
          pixel.canvas.transform(`t${this.tx},${this.ty}`);
          if (!show) {
            pixel.hide();
          }
        }
      }));
    }
  }

  /**
   * @param bitState new bit state
   */
  setBitState(bitState: BitState) {
    this.bitState = bitState;
  }

  /**
   * @param dataDisplayState new data display state
   */
  setDataDisplayState(dataDisplayState: DataDisplayState, numLines?: number) {
    this.dataDisplayState = dataDisplayState;
    if (numLines) {
      this.dataDisplayState.setNLines(numLines);
    }
    this.createDdRam();
    this.createCgRom();
    this.generateCharacterPanels();
  }

  /**
   * @param dataProcessingMode new data processing mode
   */
  setDataProcessingMode(dataProcessingMode: DataProcessingMode) {
    this.dataProcessingMode = dataProcessingMode;
  }

  /**
   * Returns the horizontal spacing between two consecutive character panels
   */
  getInterSpacingHorizontal() {
    return (this.data.gridColumns * this.data.gridWidth) + this.data.interSpacing;
  }

  /**
   * Returns the vertical spacing between two consecutive character panels
   */
  getInterSpacingVertical() {
    return (this.data.gridRows * this.data.gridWidth) + (this.data.interSpacing * 1.5);
  }

  /**
   * Resets the lcd by initializing all the variables
   */
  reset() {

    this.isDisplayOn = false;
    this.isCursorOn = false;
    this.isCursorPositionCharBlinkOn = false;

    // Initialising data display state
    this.font8x5DisplayState = new Font8x5DisplayState(this, 2);
    this.font10x5DisplayState = new Font10x5DisplayState(this, 1);
    this.dataDisplayState = this.font8x5DisplayState;

    // Initialising data processing state
    this.readDataMode = new ReadDataProcessingMode(this);
    this.writeDataMode = new WriteDataProcessingMode(this);
    this.dataProcessingMode = this.readDataMode;

    // Initialising bit mode state
    this.fourBitState = new FourBitState(this);
    this.eightBitState = new EightBitState(this);
    this.bitState = this.eightBitState;

    // Initialising register state
    this.dataRegisterState = new DataRegisterState(this);
    this.instructionRegisterState = new InstructionRegisterState(this);
    this.registerState = this.instructionRegisterState;

    // Setting display start and end indices
    this.displayStartIndex = [0, 0];
    this.displayEndIndex = [this.data.rows, this.data.columns];

    // Initialising CGROM, DDRAM, and CGRAM
    this.createCgRom();
    this.createDdRam();
    this.setDdRamAddress(0x00);
    this.cgRam = new CGRAM();

    this.clearDisplay();
    this.setDisplayToHome();
    this.refreshLCD();
  }

  /**
   * Sets the display to home position
   */
  setDisplayToHome() {
    // shifting panels to their original position
    const panel00 = this.characterPanels['0:0'];
    if (!panel00) {
      return;
    }

    const offset = panel00.displayIndex[1] - panel00.index[1];
    this.shiftDisplay(offset);
  }

  /**
   * Generates the DDRAM for the LCD
   */
  createDdRam() {
    this.ddRam = DDRAM.createDDRAMForLCD(this.dataDisplayState.getRows());
  }

  /**
   * Generates the CGROM for the LCD
   */
  createCgRom() {
    this.cgRom = new CGROM(this.dataDisplayState.getFontSize());
  }

  /**
   * Generates character panels inside the lcd
   */
  generateCharacterPanels() {
    this.destroyCharacterPanels();

    const posX = this.data.startX;
    const posY = this.data.startY;

    // Getting the number of pixel/panel rows, columns from the active data display state
    const gridRows = this.dataDisplayState.getPixelRows();
    const gridColumns = this.dataDisplayState.getPixelColumns();
    const rows = this.dataDisplayState.getRows();
    const columns = this.dataDisplayState.getColumns();

    for (let k = 0; k < this.ddRam.N_ROW; k++) { // Rows: 1
      for (let l = 0; l < this.ddRam.N_COLUMN; l++) { // Columns: 16 (Characters)
        const panelPosX = posX + l * this.getInterSpacingHorizontal();
        const panelPosY = posY + k * this.getInterSpacingVertical();

        const hidden = k >= rows || l >= columns;
        const characterPanel = new LCDCharacterPanel([k, l], gridRows, gridColumns, panelPosX, panelPosY, this.x, this.y,
                                                      this.data.gridHeight, this.data.gridWidth,
                                                      this.data.barColor, this.data.barGlowColor, this.data.intraSpacing,
                                                      [k, l], hidden, 100);
        this.characterPanels[characterPanel.index.join(':')] = characterPanel;
      }
    } // Row ends
  }

  /**
   * destroys all the character panels
   */
  destroyCharacterPanels() {
    Object.values(this.characterPanels).forEach(panel => panel.destroy());
  }

  init() {
    /**
     * Draws lcd grid (16x2) each containing a block of 8 rows x 5 columns
     */

    // Resets the lcd's properties
    this.reset();

    // Refreshes the LCD
    this.refreshLCD();

    for (const node of this.nodes) {
      this.pinNamedMap[node.label] = node;
    }

    // adding listeners to E listener
    this.pinNamedMap['E'].addValueListener(this.eSignalListener.bind(this));
    // this.pinNamedMap['V0'].addValueListener(this.v0Listener.bind(this));
  }

  /** Simulation Logic */
  logic(_, node) {
    // console.log(node.label, node.value);
  }

  /**
   * Called on Start Simulation
   */
  initSimulation(): void {
    // Generates the character panels
    this.generateCharacterPanels();

    // Get the V0 pin
    let connectedPin: Point = null;
    const v0Pin = this.nodes[2];

    if (!v0Pin.connectedTo) {
      window['showToast']('V0 pin of the LCD is not connected to power source.');
      return;
    }

    const v0wire = v0Pin.connectedTo;
    connectedPin = v0wire.start.parent === this ? v0wire.end : v0wire.start;

    // finding the arduino connected to the LCD to start PWM
    if (connectedPin.parent.keyName === 'ArduinoUno') {
      this.arduino = connectedPin.parent;
    } else if (connectedPin.parent.keyName === 'BreadBoard') {
      const breadboard = connectedPin.parent as BreadBoard;

      const connectedRow = connectedPin.label.charCodeAt(0);
      const isConnectedRowInFirstBlock = connectedRow <= 101;

      // checking for all the nodes with the same x-coordinate
      for (const neighbor of breadboard.sameXNodes[connectedPin.x]) {
        const neighborRow = neighbor.label.charCodeAt(0);
        const isSameBlock = neighborRow <= 101 === isConnectedRowInFirstBlock;

        if (neighbor.y !== connectedPin.y && isSameBlock) {
          if (neighbor.connectedTo) {
            let arduinoPin = null;

            if (neighbor.connectedTo.start.parent.keyName === 'ArduinoUno') {
              arduinoPin = neighbor.connectedTo.start;
            } else if (neighbor.connectedTo.end.parent.keyName === 'ArduinoUno') {
              arduinoPin = neighbor.connectedTo.end;
            }

            if (arduinoPin) {
              this.arduino = arduinoPin.parent;
              connectedPin = arduinoPin;
              this.connected = true;
              break;
            }
          }
        }
      }
    }

    // Add PWM event on arduino
    (this.arduino as ArduinoUno).addPWM(connectedPin, this.v0Listener.bind(this));

  }
  /**
   * Called on Stop Simulation
   */
  closeSimulation(): void {
    // this.elements.remove();
    this.arduino = null;
    this.reset();
    this.destroyCharacterPanels();
  }
}
/**
 * SevenSegment Class
 */
export class SevenSegment extends CircuitElement {
  /**
   * The Seven Segment Bar Color
   */
  static barColor: string;
  /**
   * The Seven Segment Bar glow color
   */
  static barGlowColor: string;
  /**
   * The Bar mapping
   */
  static mapping: number[] = [];
  /**
   * Stores list of Raphael Glow elements
   */
  glows = [];
  /**
   * Map of Pin name to Circuit Node
   */
  pinNamedMap: any = {};
  /**
   * SevenSegment constructor
   * @param canvas Raphael Canvas (Paper)
   * @param x  position x
   * @param y  position y
   */
  constructor(public canvas: any, x: any, y: any) {
    super('SevenSegment', x, y, 'SevenSegment.json', canvas);
  }
  /** init is called when the component is completely drawn to the canvas */
  init() {
    if (SevenSegment.mapping.length === 0) {
      SevenSegment.mapping = this.data.mapping;
      SevenSegment.barColor = this.data.barColor;
      SevenSegment.barGlowColor = this.data.barGlowColor;
    }
    for (const value of SevenSegment.mapping) {
      this.elements[value].attr({ fill: SevenSegment.barColor });
      this.glows.push(null);
    }
    // Remove From memory
    this.data.mapping = null;
    this.data.barColor = null;
    this.data.barGlowColor = null;
    this.data = null;
    // let x = 0;
    for (const node of this.nodes) {
      // console.log([x++, node.label]);
      if (node.label !== 'COMMON') {
        this.pinNamedMap[node.label] = node;
        node.addValueListener((v) => this.logic(v));
      }
    }
  }
  /** Simulation Logic */
  logic(_) {
    // console.log(k)
    let byte = 0;
    // create a mapping for node label to node
    byte |= (this.pinNamedMap['a'].value > 0) ? 1 : 0;
    byte |= (this.pinNamedMap['b'].value > 0) ? 2 : 0;
    byte |= (this.pinNamedMap['C'].value > 0) ? 4 : 0;
    byte |= (this.pinNamedMap['d'].value > 0) ? 8 : 0;
    byte |= (this.pinNamedMap['e'].value > 0) ? 16 : 0;
    byte |= (this.pinNamedMap['f'].value > 0) ? 32 : 0;
    byte |= (this.pinNamedMap['g'].value > 0) ? 64 : 0;
    byte |= (this.pinNamedMap['DP'].value > 0) ? 128 : 0;
    // console.log(byte);
    this.animate(byte);
  }
  /** animation caller when start simulation is pressed */
  animate(value: number) {
    value = value & 0xFF;
    for (let i = 0; i < 8; ++i) {
      const x = this.elements[SevenSegment.mapping[i]];
      if (this.glows[i]) {
        this.glows[i].remove();
        this.glows[i] = null;
      }
      if ((value >> i) & 1) {
        x.attr({ fill: SevenSegment.barGlowColor });
        this.glows[i] = x.glow({ color: SevenSegment.barGlowColor, width: 2 });
      } else {
        x.attr({ fill: SevenSegment.barColor });
      }
    }
  }
  /**
   * Function provides component details
   * @param keyName Unique Class name
   * @param id Component id
   * @param body body of property box
   * @param title Component title
   */
  properties(): { keyName: string; id: number; body: HTMLElement; title: string; } {
    const body = document.createElement('div');
    return {
      keyName: this.keyName,
      id: this.id,
      body,
      title: 'Seven Segment Display'
    };
  }
  /**
   * Called on Start Simulation
   */
  initSimulation(): void {
  }
  /** Function removes all  animations */
  closeSimulation(): void {
    this.animate(0);
  }
}<|MERGE_RESOLUTION|>--- conflicted
+++ resolved
@@ -11,12 +11,9 @@
 import { DDRAM, CGROM, CGRAM, RAM } from './LCD/MemorySchema';
 import { MathUtils } from '../MathUtils';
 import { ArduinoUno } from './Arduino';
-<<<<<<< HEAD
 import { BoundingBox } from '../Geometry';
-=======
 import { Point } from '../Point';
 import { BreadBoard } from '../General';
->>>>>>> e34e36ba
 
 /**
  * LCD16X2 Class
