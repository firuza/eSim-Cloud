--- conflicted
+++ resolved
@@ -232,11 +232,7 @@
 
 <!--/context menu-->
 <!--toast message-->
-<<<<<<< HEAD
-<!-- <div id="ToastMessage" class="toast" style="margin-left: auto ">
-=======
-<div id="ToastMessage" class="toast" style="margin-left: auto; background-color: white; ">
->>>>>>> ca5fdc34
+<!-- <div id="ToastMessage" class="toast" style="margin-left: auto; background-color: white; ">
   <div class="toast-header">
       <strong class="mr-auto text-primary">Toast Header</strong>
       <small class="text-muted">5 mins ago</small>
