--- conflicted
+++ resolved
@@ -92,12 +92,8 @@
               >
                 Editor
               </Link>
-<<<<<<< HEAD
-              {/* <Link
-=======
-
-              <Link
->>>>>>> 479fad6c
+
+              <Link
                 variant="button"
                 color="textPrimary"
                 to="/simulator/ngspice"
@@ -105,12 +101,8 @@
                 className={classes.link}
               >
                 Simulator
-<<<<<<< HEAD
-              </Link> */}
-=======
-              </Link>
-
->>>>>>> 479fad6c
+              </Link>
+
               <Link
                 variant="button"
                 color="textPrimary"
