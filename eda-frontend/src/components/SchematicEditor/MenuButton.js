import React from 'react';
import { IconButton, Menu, MenuItem, Fade, Tooltip } from '@material-ui/core';
import { withStyles } from '@material-ui/core/styles';

const styles = (theme) => ({
  tools: {
    padding: theme.spacing(1),
<<<<<<< HEAD
    margin: theme.spacing(0, 0.5)
=======
    margin: theme.spacing(0, 0.5),
    color: '#262626'
>>>>>>> 4700e2a1
  }
});

function buildFileSelector(){
  const fileSelector = document.createElement('input');
  fileSelector.setAttribute('type', 'file');
  fileSelector.setAttribute('multiple', 'multiple');
  return fileSelector;
}

class MenuButton extends React.Component {
  
  state = {
    anchorEl: null
  };

  handleMenu = event => {
    this.setState({ anchorEl: event.currentTarget });
  };

  handleClose = () => {
    this.setState({ anchorEl: null });
  };

  componentDidMount(){
    this.fileSelector = buildFileSelector();
  }
  
  handleFileSelect = (e) => {
    e.preventDefault();
    this.fileSelector.click();
  }

  render() {
     
    const { classes } = this.props;
    const { anchorEl } = this.state;
    const open = Boolean(anchorEl);
    const Wrapper = this.props.iconType;
    const listItems = this.props.items.map((link) =>
      <MenuItem onClick={this.handleFileSelect} >{link}</MenuItem>
    );
console.log(listItems.id);
    return (
      <>
        <Tooltip title={this.props.title} >
          <IconButton
            aria-owns={open ? 'menu-toolbar' : null}
            aria-haspopup="true"
            onClick={this.handleMenu}
            color="inherit"
            className={classes.tools}
            size="small"
          >
            {<Wrapper fontSize="small" />}
          </IconButton>
        </Tooltip>
        <Menu
          id="menu-toolbar"
          anchorEl={anchorEl}
          anchorOrigin={{
            vertical: 'bottom',
            horizontal: 'center',
          }}
          transformOrigin={{
            vertical: 'top',
            horizontal: 'center',
          }}
          open={open}
          style={{ marginTop: "48px" }}
          TransitionComponent={Fade}
          onClose={this.handleClose}
        >
          {listItems}
        </Menu>
      </>
    );
  }
}

export default withStyles(styles, { withTheme: true })(MenuButton);<|MERGE_RESOLUTION|>--- conflicted
+++ resolved
@@ -5,12 +5,8 @@
 const styles = (theme) => ({
   tools: {
     padding: theme.spacing(1),
-<<<<<<< HEAD
-    margin: theme.spacing(0, 0.5)
-=======
     margin: theme.spacing(0, 0.5),
     color: '#262626'
->>>>>>> 4700e2a1
   }
 });
 
