import React from 'react'
import PropTypes from 'prop-types'
import { IconButton, Tooltip } from '@material-ui/core'
import AddBoxOutlinedIcon from '@material-ui/icons/AddBoxOutlined'
import FolderIcon from '@material-ui/icons/Folder'
import EditIcon from '@material-ui/icons/Edit'
import PlayCircleOutlineIcon from '@material-ui/icons/PlayCircleOutline'
import HelpOutlineIcon from '@material-ui/icons/HelpOutline'
import UndoIcon from '@material-ui/icons/Undo'
import RedoIcon from '@material-ui/icons/Redo'
import ZoomInIcon from '@material-ui/icons/ZoomIn'
import ZoomOutIcon from '@material-ui/icons/ZoomOut'
import DeleteIcon from '@material-ui/icons/Delete'
import SettingsOverscanIcon from '@material-ui/icons/SettingsOverscan'
import PrintOutlinedIcon from '@material-ui/icons/PrintOutlined'
import BugReportOutlinedIcon from '@material-ui/icons/BugReportOutlined'
import RotateRightIcon from '@material-ui/icons/RotateRight'
import BorderClearIcon from '@material-ui/icons/BorderClear'
import { makeStyles } from '@material-ui/core/styles'

import { NetlistModal, HelpScreen } from './ToolbarExtension'
import MenuButton from './MenuButton'
import { ZoomIn, ZoomOut, ZoomAct, DeleteComp, PrintPreview, ErcCheck, Rotate, GenerateNetList, Undo, Redo } from './Helper/ToolbarTools'
import { useSelector, useDispatch } from 'react-redux'
import { toggleSimulate, closeCompProperties } from '../../redux/actions/index'
<<<<<<< HEAD
=======

>>>>>>> 966db7d0
const useStyles = makeStyles((theme) => ({
  menuButton: {
    marginLeft: 'auto',
    marginRight: theme.spacing(0),
    padding: theme.spacing(1),
    [theme.breakpoints.up('lg')]: {
      display: 'none'
    }
  },
  tools: {
    padding: theme.spacing(1),
    margin: theme.spacing(0, 0.5),
    color: '#262626'
  },
  pipe: {
    fontSize: '1.45rem',
    color: '#d6c4c2',
    margin: theme.spacing(0, 1.5)
  }
}))

export default function SchematicToolbar ({ mobileClose }) {
  const classes = useStyles()
  const netfile = useSelector(state => state.netlistReducer)

  const dispatch = useDispatch()

  const [open, setOpen] = React.useState(false)
  const [helpOpen, setHelpOpen] = React.useState(false)
  const [netlist, genNetlist] = React.useState('')



  const handleClickOpen = () => {
    var compNetlist = GenerateNetList()
    var netlist = netfile.title + '\n' +
      netfile.model + '\n' +
      compNetlist + '\n' +
      netfile.controlLine + '\n' +
      netfile.controlBlock + '\n'
    genNetlist(netlist)
    setOpen(true)
  }

  const handleClose = () => {
    setOpen(false)
  }

  const handleHelpOpen = () => {
    setHelpOpen(true)
  }

  const handleHelpClose = () => {
    setHelpOpen(false)
  }

  const handleDeleteComp = () => {
    DeleteComp()
    dispatch(closeCompProperties())
  }

  return (
    <>
      <MenuButton title={'File'} iconType={FolderIcon} items={['New', 'Open', 'Save', 'Print', 'Export']} />
      <MenuButton title={'Edit'} iconType={EditIcon} items={['Cut', 'Copy', 'Paste']} />
      <Tooltip title="Simulate">
        <IconButton color="inherit" className={classes.tools} size="small" onClick={() => { dispatch(toggleSimulate()) }}>
          <PlayCircleOutlineIcon fontSize="small" />
        </IconButton>
      </Tooltip>
      <span className={classes.pipe}>|</span>

      <Tooltip title="Undo">
        <IconButton color="inherit" className={classes.tools} size="small" onClick={Undo}>
          <UndoIcon fontSize="small" />
        </IconButton>
      </Tooltip>
      <Tooltip title="Redo">
        <IconButton color="inherit" className={classes.tools} size="small" onClick={Redo}>
          <RedoIcon fontSize="small" />
        </IconButton>
      </Tooltip>
      <Tooltip title="Rotate">
        <IconButton color="inherit" className={classes.tools} size="small" onClick={Rotate}>
          <RotateRightIcon fontSize="small" />
        </IconButton>
      </Tooltip>
      <span className={classes.pipe}>|</span>

      <Tooltip title="Zoom In">
        <IconButton color="inherit" className={classes.tools} size="small" onClick={ZoomIn}>
          <ZoomInIcon fontSize="small" />
        </IconButton>
      </Tooltip>
      <Tooltip title="Zoom Out">
        <IconButton color="inherit" className={classes.tools} size="small" onClick={ZoomOut}>
          <ZoomOutIcon fontSize="small" />
        </IconButton>
      </Tooltip>
      <Tooltip title="Default Size">
        <IconButton color="inherit" className={classes.tools} size="small" onClick={ZoomAct}>
          <SettingsOverscanIcon fontSize="small" />
        </IconButton>
      </Tooltip>
      <span className={classes.pipe}>|</span>

      <Tooltip title="Print Preview">
        <IconButton color="inherit" className={classes.tools} size="small" onClick={PrintPreview}>
          <PrintOutlinedIcon fontSize="small" />
        </IconButton>
      </Tooltip>
      <Tooltip title="Generate Netlist">
        <IconButton color="inherit" className={classes.tools} size="small" onClick={handleClickOpen} >
          <BorderClearIcon fontSize="small" />
        </IconButton>
      </Tooltip>
      <NetlistModal open={open} close={handleClose} netlist={netlist} />
      <Tooltip title="ERC Check">
        <IconButton color="inherit" className={classes.tools} size="small" onClick={ErcCheck}>
          <BugReportOutlinedIcon fontSize="small" />
        </IconButton>
      </Tooltip>
      <span className={classes.pipe}>|</span>

      <Tooltip title="Delete">
        <IconButton color="inherit" className={classes.tools} size="small" onClick={handleDeleteComp}>
          <DeleteIcon fontSize="small" />
        </IconButton>
      </Tooltip>
      <Tooltip title="Help">
        <IconButton color="inherit" className={classes.tools} size="small" onClick={handleHelpOpen}>
          <HelpOutlineIcon fontSize="small" />
        </IconButton>
      </Tooltip>
      <HelpScreen open={helpOpen} close={handleHelpClose} />

      <IconButton
        color='inherit'
        aria-label='open drawer'
        edge='end'
        size="small"
        onClick={mobileClose}
        className={classes.menuButton}
      >
        <AddBoxOutlinedIcon fontSize="small" />
      </IconButton>
    </>
  )
}

SchematicToolbar.propTypes = {
  mobileClose: PropTypes.func
}<|MERGE_RESOLUTION|>--- conflicted
+++ resolved
@@ -23,10 +23,7 @@
 import { ZoomIn, ZoomOut, ZoomAct, DeleteComp, PrintPreview, ErcCheck, Rotate, GenerateNetList, Undo, Redo } from './Helper/ToolbarTools'
 import { useSelector, useDispatch } from 'react-redux'
 import { toggleSimulate, closeCompProperties } from '../../redux/actions/index'
-<<<<<<< HEAD
-=======
 
->>>>>>> 966db7d0
 const useStyles = makeStyles((theme) => ({
   menuButton: {
     marginLeft: 'auto',
@@ -57,8 +54,6 @@
   const [open, setOpen] = React.useState(false)
   const [helpOpen, setHelpOpen] = React.useState(false)
   const [netlist, genNetlist] = React.useState('')
-
-
 
   const handleClickOpen = () => {
     var compNetlist = GenerateNetList()
