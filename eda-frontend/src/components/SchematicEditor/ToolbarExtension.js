--- conflicted
+++ resolved
@@ -17,11 +17,7 @@
   ListItem,
   ListItemText
 } from '@material-ui/core'
-<<<<<<< HEAD
 import { Link as RouterLink } from 'react-router-dom'
-=======
-
->>>>>>> 966db7d0
 import { makeStyles } from '@material-ui/core/styles'
 import CloseIcon from '@material-ui/icons/Close'
 import { useSelector } from 'react-redux'
@@ -82,7 +78,7 @@
   }
 }))
 
-export function TermsAndConditions({ open, close }) {
+export function TermsAndConditions ({ open, close }) {
   const Transition = React.forwardRef(function Transition (props, ref) {
     return <Slide direction="down" ref={ref} {...props} />
   })
@@ -90,14 +86,14 @@
     <div>
       <Dialog
 
-      open={open}
-      onClose={close}
-      TransitionComponent={Transition}
-      keepMounted
-      aria-labelledby="Terms and conditions"
-      aria-describedby="Terms and conditions"
+        open={open}
+        onClose={close}
+        TransitionComponent={Transition}
+        keepMounted
+        aria-labelledby="Terms and conditions"
+        aria-describedby="Terms and conditions"
       >
-        <DialogTitle id="alert-dialog-slide-title">{"I confirm that i understand the following terms."}</DialogTitle>
+        <DialogTitle id="alert-dialog-slide-title">{'I confirm that i understand the following terms.'}</DialogTitle>
         <DialogContent>
           <DialogContentText id="alert-dialog-slide-description">
             <ul>
@@ -107,10 +103,10 @@
         </DialogContent>
         <DialogActions>
           <Button
-              component={RouterLink}
-              to="/"
-              color="primary"
-            >
+            component={RouterLink}
+            to="/"
+            color="primary"
+          >
               No
           </Button>
 
@@ -120,12 +116,12 @@
         </DialogActions>
       </Dialog>
     </div>
-  );
+  )
 }
 
 TermsAndConditions.propTypes = {
   open: PropTypes.bool,
-  close: PropTypes.func,
+  close: PropTypes.func
 }
 
 export function HelpScreen ({ open, close }) {
