/* eslint-disable no-unused-vars */
/* eslint-disable camelcase */
/* eslint-disable new-cap */
import mxGraphFactory from 'mxgraph'
import store from '../../../redux/store'
import * as actions from '../../../redux/actions/actions'
var graph
var undoManager

const {
  mxPrintPreview,
  mxConstants,
  mxRectangle,
  mxUtils,
  mxUndoManager,
  mxEvent,
<<<<<<< HEAD
  mxCodec,
  mxCell
=======
  mxCell,
  mxMorphing
>>>>>>> 459db564
} = new mxGraphFactory()

export default function ToolbarTools (grid, unredo) {
  graph = grid

  undoManager = new mxUndoManager()
  var listener = function (sender, evt) {
    undoManager.undoableEditHappened(evt.getProperty('edit'))
  }
  graph.getModel().addListener(mxEvent.UNDO, listener)
  graph.getView().addListener(mxEvent.UNDO, listener)
}

// SAVE
export function Save () {
  var enc = new mxCodec(mxUtils.createXmlDocument())
  var node = enc.encode(graph.getModel())
  var value = mxUtils.getPrettyXml(node)
  return value
}

// UNDO
export function Undo () {
  undoManager.undo()
}

// REDO
export function Redo () {
  undoManager.redo()
}

// Zoom IN
export function ZoomIn () {
  graph.zoomIn()
}

// ZOOM OUT
export function ZoomOut () {
  graph.zoomOut()
}

// ZOOM ACTUAL
export function ZoomAct () {
  graph.zoomActual()
}

// DELETE COMPONENT
export function DeleteComp () {
  graph.removeCells()
}

// ROTATE COMPONENT
export function Rotate () {
  var view = graph.getView()
  var cell = graph.getSelectionCell()
  var state = view.getState(cell, true)
  // console.log(state)
  var vHandler = graph.createVertexHandler(state)
  // console.log('Handler')
  // console.log(vHandler)
  if (cell != null) {
    vHandler.rotateCell(cell, 90, cell.getParent())
  }
}

// PRINT PREVIEW OF SCHEMATIC
export function PrintPreview () {
  // Matches actual printer paper size and avoids blank pages
  var scale = 0.8
  var headerSize = 50
  var footerSize = 50

  // Applies scale to page
  var pf = mxRectangle.fromRectangle(graph.pageFormat || mxConstants.PAGE_FORMAT_A4_PORTRAIT)
  pf.width = Math.round(pf.width * scale * graph.pageScale)
  pf.height = Math.round(pf.height * scale * graph.pageScale)

  // Finds top left corner of top left page
  var bounds = mxRectangle.fromRectangle(graph.getGraphBounds())
  bounds.x -= graph.view.translate.x * graph.view.scale
  bounds.y -= graph.view.translate.y * graph.view.scale

  var x0 = Math.floor(bounds.x / pf.width) * pf.width
  var y0 = Math.floor(bounds.y / pf.height) * pf.height

  var preview = new mxPrintPreview(graph, scale, pf, 0, -x0, -y0)
  preview.marginTop = headerSize * scale * graph.pageScale
  preview.marginBottom = footerSize * scale * graph.pageScale
  preview.autoOrigin = false

  var oldRenderPage = preview.renderPage
  preview.renderPage = function (w, h, x, y, content, pageNumber) {
    var div = oldRenderPage.apply(this, arguments)

    var header = document.createElement('div')
    header.style.position = 'absolute'
    header.style.boxSizing = 'border-box'
    header.style.fontFamily = 'Arial,Helvetica'
    header.style.height = (this.marginTop - 10) + 'px'
    header.style.textAlign = 'center'
    header.style.verticalAlign = 'middle'
    header.style.marginTop = 'auto'
    header.style.fontSize = '12px'
    header.style.width = '100%'
    header.style.fontWeight = '100'

    // Vertical centering for text in header/footer
    header.style.lineHeight = (this.marginTop - 10) + 'px'

    var footer = header.cloneNode(true)

    mxUtils.write(header, 'Untitled_Schematic ' + pageNumber + ' - EDA Cloud')
    header.style.borderBottom = '1px solid gray'
    header.style.top = '0px'

    mxUtils.write(footer, 'Made with Schematic Editor - EDA Cloud')
    footer.style.borderTop = '1px solid gray'
    footer.style.bottom = '0px'

    div.firstChild.appendChild(footer)
    div.firstChild.appendChild(header)

    return div
  }

  preview.open()
}

// ERC CHECK FOR SCHEMATIC
export function ErcCheck () {
  var list = graph.getModel().cells // mapping the grid
  var vertexCount = 0
  var errorCount = 0
  var PinNC = 0
  var stypes = 0
  var ground = 0
  var wirec = 0
  for (var property in list) {
    var cell = list[property]
    if (cell.Component === true) {
      console.log(cell)
      graph.getModel().beginUpdate()
      try {
        cell.value = 'Checked'
      } finally {
        // Updates the display
        graph.getModel().endUpdate()
      }
      // cell.value = 'Checked'
      for (var child in cell.children) {
        console.log(cell.children[child])
        var childVertex = cell.children[child]
        if (childVertex.Pin === true && childVertex.edges === null) {
          graph.getSelectionCell(childVertex)
          console.log('This pin is not connected')
          console.log(childVertex)
          ++PinNC
          ++errorCount
        } else {
          for (var w in childVertex.edges) {
            if (childVertex.edges[w].source === null || childVertex.edges[w].target === null) {
              ++PinNC
            } else {
              if (childVertex.edges[w].source.edge === true || childVertex.edges[w].target.edge === true) {
                ++wirec
              }
            }
          }
          console.log(childVertex)
        }
      }
      ++vertexCount
    }
    if (cell.symbol === 'PWR') {
      console.log('Ground is present')
      console.log(cell)
      ++ground
    }
    // Setting a rule check that only input and output ports can be connected
    /* if (cell.edge === true) {
      // eslint-disable-next-line no-constant-condition
      if ((cell.source.pinType === 'Input' && cell.target.pinType === 'Input') || (cell.source.pinType === 'Output' && cell.target.pinType === 'Output')) {
        ++stypes
      } else {
        cell.value = 'Node Number : ' + cell.id
        console.log('Wire Information')
        console.log('source : Pin' + cell.source.PinNumber + ' ' + cell.source.pinType + ' of ' + cell.source.ParentComponent.style)
        console.log('taget : Pin' + cell.target.PinNumber + ' ' + cell.target.pinType + ' of ' + cell.source.ParentComponent.style)
      }
    } */
  }

  if (vertexCount === 0) {
    alert('No Component added')
    ++errorCount
  } else if (PinNC !== 0) {
    alert('Pins not connected')
  } else if (ground === 0) {
    alert('Ground not connected')
  } else {
    if (errorCount === 0) {
      alert('ERC Check completed')
    }
  }
}
function ErcCheckNets () {
  var list = graph.getModel().cells // mapping the grid
  var vertexCount = 0
  var errorCount = 0
  var PinNC = 0
  var stypes = 0
  var ground = 0
  for (var property in list) {
    var cell = list[property]
    if (cell.Component === true) {
      console.log(cell)
      // cell.value = 'Checked'
      for (var child in cell.children) {
        console.log(cell.children[child])
        var childVertex = cell.children[child]
        if (childVertex.Pin === true && childVertex.edges === null) {
          graph.getSelectionCell(childVertex)
          console.log('This pin is not connected')
          console.log(childVertex)
          ++PinNC
          ++errorCount
        }
      }
      ++vertexCount
    }
    if (cell.symbol === 'PWR') {
      console.log('Ground is present')
      console.log(cell)
      ++ground
    }
    // Setting a rule check that only input and output ports can be connected
    /* if (cell.edge === true) {
      // eslint-disable-next-line no-constant-condition
      if ((cell.source.pinType === 'Input' && cell.target.pinType === 'Input') || (cell.source.pinType === 'Output' && cell.target.pinType === 'Output')) {
        ++stypes
      } else {
        cell.value = 'Node Number : ' + cell.id
        console.log('Wire Information')
        console.log('source : Pin' + cell.source.PinNumber + ' ' + cell.source.pinType + ' of ' + cell.source.ParentComponent.style)
        console.log('taget : Pin' + cell.target.PinNumber + ' ' + cell.target.pinType + ' of ' + cell.source.ParentComponent.style)
      }
    } */
  }
  if (vertexCount === 0) {
    alert('No Component added')
    ++errorCount
    return false
  } else if (PinNC !== 0) {
    alert('Pins not connected')
    return false
  } else if (ground === 0) {
    alert('Ground not connected')
    return false
  } else {
    if (errorCount === 0) {
      // alert('ERC Check completed')
      return true
    }
  }
}

// GENERATE NETLIST
export function GenerateNetList () {
  /* var enc = new mxCodec(mxUtils.createXmlDocument())
  var node = enc.encode(graph.getModel())
  var value = mxUtils.getPrettyXml(node)
  return value */

  var r = 1
  var v = 1
  var c = 1
  // var list = graph.getModel().cells
  var n = 1
  var netlist = {
    componentlist: [],
    nodelist: []
  }
  var erc = ErcCheckNets()
  var k = ''
  if (erc === false) {
    alert('ERC check failed')
  } else {
    var list = annotate(graph)
    for (var property in list) {
      if (list[property].Component === true && list[property].symbol !== 'PWR') {
        // k = ''
        // alert('Component is present')
        var compobj = {
          name: '',
          node1: '',
          node2: '',
          magnitude: ''
        }
        mxCell.prototype.ConnectedNode = null
        var component = list[property]
        // console.log(component)
        if (component.symbol === 'R') {
          // component.symbol = component.symbol + r.toString()
          k = k + component.symbol + r.toString()
          component.value = component.symbol + r.toString()
          // console.log(component)
          component.properties.PREFIX = component.value
          // component.symbol = component.value

          ++r
        } else if (component.symbol === 'V') {
          // component.symbol = component.symbol + v.toString()
          k = k + component.symbol + v.toString()
          component.value = component.symbol + v.toString()
          component.properties.PREFIX = component.value
          // component.symbol = component.value
          ++v
        } else {
          // component.symbol = component.symbol + c.toString()
          k = k + component.symbol + c.toString()
          component.value = component.symbol + c.toString()
          component.properties.PREFIX = component.value
          // component.symbol = component.value
          ++c
        }
        // compobj.name = component.symbol

        if (component.children !== null) {
          for (var child in component.children) {
            var pin = component.children[child]
            if (pin.vertex === true) {
              // alert(pin.id)
              if (pin.edges !== null || pin.edges.length !== 0) {
                for (var wire in pin.edges) {
                  if (pin.edges[wire].source !== null && pin.edges[wire].target !== null) {
                    if (pin.edges[wire].source.edge === true) {
                      console.log('wire')
                      console.log(pin.edges[wire].source)
                      console.log(pin.edges[wire].source.node)
                      pin.edges[wire].node = pin.edges[wire].source.node
                    } else if (pin.edges[wire].target.edge === true) {
                      console.log('wire')
                      console.log(pin.edges[wire].target)
                      console.log(pin.edges[wire].target.node)
                      pin.edges[wire].node = pin.edges[wire].target.node
                    } else if (pin.edges[wire].source.ParentComponent.symbol === 'PWR' || pin.edges[wire].target.ParentComponent.symbol === 'PWR') {
                      // console.log('Found ground')
                      // console.log('ground')
                      pin.edges[wire].node = 0
                      // pin.edges[wire].node = '0'
                      pin.edges[wire].value = 0
                      // k = k + ' ' + pin.edges[wire].node
                    } else {
                      // console.log(pin.edges[wire])
                      // if (pin.edges[wire].node === null) {
                      pin.edges[wire].node = pin.edges[wire].source.ParentComponent.properties.PREFIX + '.' + pin.edges[wire].source.value
                      pin.ConnectedNode = pin.edges[wire].source.ParentComponent.properties.PREFIX + '.' + pin.edges[wire].source.value
                      console.log('comp')
                      // ++n
                      // }

                      pin.edges[wire].value = pin.edges[wire].node
                      // k = k + '  ' + pin.edges[wire].node
                    }
                    pin.edges[wire].value = pin.edges[wire].node
                  }
                }
                // console.log()
                // console.log(pin.value + 'is connected to this node' + pin.edges[0].node)
                k = k + ' ' + pin.edges[0].node

                // console.log(k)
              }
            }
          }
          compobj.name = component.symbol
          compobj.node1 = component.children[0].edges[0].node
          compobj.node2 = component.children[1].edges[0].node
          compobj.magnitude = 10
          netlist.componentlist.push(component.properties.PREFIX)
          netlist.nodelist.push(compobj.node2, compobj.node1)

          // console.log(compobj)
        }
        // console.log(component)
        if (component.properties.VALUE !== undefined) {
          k = k + ' ' + component.properties.VALUE
          component.value = component.value + '\n' + component.properties.VALUE
        }

        if (component.properties.EXTRA_EXPRESSION.length > 0) {
          k = k + ' ' + component.properties.EXTRA_EXPRESSION
          component.value = component.value + ' ' + component.properties.EXTRA_EXPRESSION
        }
        if (component.properties.MODEL.length > 0) {
          k = k + ' ' + component.properties.MODEL.split(' ')[1]
        }
        // k = k + ' 10'
        k = k + ' \n'
        // console.log(k)
      }
    }
  }
  // k = k + '.op \n'
  // k = k + '.end \n'

  // console.log(netlist)

  store.dispatch({
    type: actions.SET_NETLIST,
    payload: {
      netlist: k
    }
  })
  graph.getModel().beginUpdate()
  try {
    /* var list = graph.getModel().cells
    for (var property in list) {
      if (list[property].vertex == true) {
        list[property].value = 'checked'
      }
    } */
    graph.view.refresh()
  } finally {
    // Arguments are number of steps, ease and delay
    var morph = new mxMorphing(graph, 20, 1.2, 20)
    morph.addListener(mxEvent.DONE, function () {
      graph.getModel().endUpdate()
    })
    morph.startAnimation()
  }
  var a = new Set(netlist.nodelist)
  console.log(netlist.nodelist)
  console.log(a)
  return k
}
function annotate (graph) {
  /* var enc = new mxCodec(mxUtils.createXmlDocument())
  var node = enc.encode(graph.getModel())
  var value = mxUtils.getPrettyXml(node)
  return value */

  var r = 1
  var v = 1
  var c = 1
  var l = 1
  var d = 1
  var q = 1
  var w = 1
  var list = graph.getModel().cells
  var n = 1
  var netlist = {
    componentlist: [],
    nodelist: []
  }
  // var erc = ErcCheckNets()
  var erc = true
  var k = ''
  if (erc === false) {
    alert('ERC check failed')
  } else {
    for (var property in list) {
      if (list[property].Component === true && list[property].symbol !== 'PWR') {
        // k = ''
        // alert('Component is present')
        var compobj = {
          name: '',
          node1: '',
          node2: '',
          magnitude: ''
        }
        mxCell.prototype.ConnectedNode = null
        var component = list[property]
        // console.log(component)
        if (component.symbol === 'R') {
          // component.symbol = component.symbol + r.toString()
          k = k + component.symbol + r.toString()
          component.value = component.symbol + r.toString()
          // console.log(component)
          component.properties.PREFIX = component.value
          // component.symbol = component.value

          ++r
        } else if (component.symbol === 'V') {
          // component.symbol = component.symbol + v.toString()
          k = k + component.symbol + v.toString()
          component.value = component.symbol + v.toString()
          component.properties.PREFIX = component.value
          // component.symbol = component.value
          ++v
        } else if (component.symbol === 'C') {
          // component.symbol = component.symbol + v.toString()
          k = k + component.symbol + v.toString()
          component.value = component.symbol + v.toString()
          component.properties.PREFIX = component.value
          // component.symbol = component.value
          ++c
        } else if (component.symbol === 'D') {
          // component.symbol = component.symbol + v.toString()
          k = k + component.symbol + v.toString()
          component.value = component.symbol + v.toString()
          component.properties.PREFIX = component.value
          // component.symbol = component.value
          ++d
        } else if (component.symbol === 'Q') {
          // component.symbol = component.symbol + v.toString()
          k = k + component.symbol + v.toString()
          component.value = component.symbol + v.toString()
          component.properties.PREFIX = component.value
          // component.symbol = component.value
          ++q
        } else {
          // component.symbol = component.symbol + c.toString()
          k = k + component.symbol + c.toString()
          component.value = component.symbol + c.toString()
          component.properties.PREFIX = component.value
          // component.symbol = component.value
          ++w
        }
        // compobj.name = component.symbol

        if (component.children !== null) {
          for (var child in component.children) {
            var pin = component.children[child]
            if (pin.vertex === true) {
              // alert(pin.id)
              if (pin.edges !== null || pin.edges.length !== 0) {
                for (var wire in pin.edges) {
                  if (pin.edges[wire].source !== null && pin.edges[wire].target !== null) {
                    if (pin.edges[wire].source.edge === true) {

                    } else if (pin.edges[wire].target.edge === true) {

                    } else if (pin.edges[wire].source.ParentComponent.symbol === 'PWR' || pin.edges[wire].target.ParentComponent.symbol === 'PWR') {
                      // console.log('Found ground')
                      // console.log('ground')
                      pin.edges[wire].node = 0
                      // pin.edges[wire].node = '0'
                      pin.edges[wire].value = 0
                      // k = k + ' ' + pin.edges[wire].node
                    } else {
                      // console.log(pin.edges[wire])
                      // if (pin.edges[wire].node === null) {
                      pin.edges[wire].node = pin.edges[wire].source.ParentComponent.properties.PREFIX + '.' + pin.edges[wire].source.value
                      pin.ConnectedNode = pin.edges[wire].source.ParentComponent.properties.PREFIX + '.' + pin.edges[wire].source.value
                      console.log('comp')
                      // ++n
                      // }

                      pin.edges[wire].value = pin.edges[wire].node
                      // k = k + '  ' + pin.edges[wire].node
                    }
                  }
                }
                // console.log()
                // console.log(pin.value + 'is connected to this node' + pin.edges[0].node)
                k = k + ' ' + pin.edges[0].node

                // console.log(k)
              }
            }
          }
          compobj.name = component.symbol
          compobj.node1 = component.children[0].edges[0].node
          compobj.node2 = component.children[1].edges[0].node
          compobj.magnitude = 10
          netlist.componentlist.push(component.properties.PREFIX)
          netlist.nodelist.push(compobj.node2, compobj.node1)

          // console.log(compobj)
        }
        // console.log(component)
        if (component.properties.VALUE !== undefined) {
          k = k + ' ' + component.properties.VALUE
        }

        if (component.properties.EXTRA_EXPRESSION.length > 0) {
          k = k + ' ' + component.properties.EXTRA_EXPRESSION
        }
        if (component.properties.MODEL.length > 0) {
          k = k + ' ' + component.properties.MODEL.split(' ')[1]
        }
        // k = k + ' 10'
        k = k + ' \n'
        // console.log(k)
      }
    }
  }
  // k = k + '.op \n'
  // k = k + '.end \n'

  // console.log(netlist)
  return list
}

export function GenerateNodeList () {
  /* var enc = new mxCodec(mxUtils.createXmlDocument())
  var node = enc.encode(graph.getModel())
  var value = mxUtils.getPrettyXml(node)
  return value */
  /* var r = 1
  var v = 1
  var c = 1 */
  var list = annotate(graph)
  var a = []
  // var netlist = []
  var netlist = new Set()

  // console.log('Untitled netlist'
  var k = 'Unitled netlist \n'
  for (var property in list) {
    if (list[property].Component === true && list[property].symbol !== 'PWR') {
      // k = ''
      // alert('Component is present')
      var compobj = {
        name: '',
        node1: '',
        node2: '',
        magnitude: ''
      }
      var component = list[property]
      // console.log(component)
      /* if (component.symbol === 'R') {
        // component.symbol = component.symbol + r.toString()
        k = k + component.symbol + r.toString()
        component.value = component.symbol + r.toString()
        component.symbol = component.value

        ++r
      } else if (component.symbol === 'V') {
        // component.symbol = component.symbol + v.toString()
        k = k + component.symbol + v.toString()
        component.value = component.symbol + v.toString()
        component.symbol = component.value
        ++v
      } else {
        // component.symbol = component.symbol + c.toString()
        k = k + component.symbol + c.toString()
        component.value = component.symbol + c.toString()
        component.symbol = component.value
        ++c
      } */
      // compobj.name = component.symbol

      if (component.children !== null) {
        /* for (var child in component.children) {
          var pin = component.children[child]
          if (pin.vertex === true) {
            // alert(pin.id)
            if (pin.edges !== null || pin.edges.length !== 0) {
              for (var wire in pin.edges) {
                if (pin.edges[wire].source.ParentComponent.symbol === 'PWR' || pin.edges[wire].target.ParentComponent.symbol === 'PWR') {
                  // console.log('Found ground')
                  // pin.edges[wire].node = 0
                  pin.edges[wire].node = '0'
                  pin.edges[wire].value = 0
                  k = k + ' ' + pin.edges[wire].node
                } else {
                  // console.log(pin.edges[wire])
                  pin.edges[wire].node = pin.edges[wire].id
                  pin.edges[wire].value = pin.edges[wire].node
                  k = k + '  ' + pin.edges[wire].node
                }
              }
            }
          }
        } */
        compobj.name = component.symbol
        compobj.node1 = component.children[0].edges[0].node
        compobj.node2 = component.children[1].edges[0].node
        // compobj.magnitude = 10
        // netlist.componentlist.push(component.properties.PREFIX)
        // netlist.nodelist.add(compobj.node2)
        netlist.add(compobj.node1, compobj.node2)
        // console.log(compobj)
      }
      /* if (component.symbol.split('')[0] === 'R') {
        k = k + ' 1k'
      }
      else if( component.symbol === 'C') {
        k = k + ' 10u'
      }
      else {
        k = k + ' pwl(0m 0 0,5m 5 50m 5 50.5m 0 100m 0)'
      } */
      // k = k + ' 10'
      // k = k + ' \n'
      // console.log(k)
    }
  }
  // k = k + '.op \n'
  // k = k + '.end \n'
  // console.log(netlist)
  // netlist.nodelist = new Set(a)
  return netlist
}
export function GenerateCompList () {
  /* var enc = new mxCodec(mxUtils.createXmlDocument())
  var node = enc.encode(graph.getModel())
  var value = mxUtils.getPrettyXml(node)
  return value */
  /* var r = 1
  var v = 1
  var c = 1 */
  var list = annotate(graph)
  var a = []
  // var netlist = []
  var netlist = []

  // console.log('Untitled netlist'
  var k = 'Unitled netlist \n'
  for (var property in list) {
    if (list[property].Component === true && list[property].symbol !== 'PWR') {
      // k = ''
      // alert('Component is present')
      var compobj = {
        name: '',
        node1: '',
        node2: '',
        magnitude: ''
      }
      var component = list[property]
      // console.log(component)
      /* if (component.symbol === 'R') {
        // component.symbol = component.symbol + r.toString()
        k = k + component.symbol + r.toString()
        component.value = component.symbol + r.toString()
        component.symbol = component.value

        ++r
      } else if (component.symbol === 'V') {
        // component.symbol = component.symbol + v.toString()
        k = k + component.symbol + v.toString()
        component.value = component.symbol + v.toString()
        component.symbol = component.value
        ++v
      } else {
        // component.symbol = component.symbol + c.toString()
        k = k + component.symbol + c.toString()
        component.value = component.symbol + c.toString()
        component.symbol = component.value
        ++c
      } */
      // compobj.name = component.symbol

      /* if (component.children !== null) {
        for (var child in component.children) {
          var pin = component.children[child]
          if (pin.vertex === true) {
            // alert(pin.id)
            if (pin.edges !== null || pin.edges.length !== 0) {
              for (var wire in pin.edges) {
                if (pin.edges[wire].source.ParentComponent.symbol === 'PWR' || pin.edges[wire].target.ParentComponent.symbol === 'PWR') {
                  // console.log('Found ground')
                  // pin.edges[wire].node = 0
                  pin.edges[wire].node = '0'
                  pin.edges[wire].value = 0
                  k = k + ' ' + pin.edges[wire].node
                } else {
                  // console.log(pin.edges[wire])
                  pin.edges[wire].node = pin.edges[wire].id
                  pin.edges[wire].value = pin.edges[wire].node
                  k = k + '  ' + pin.edges[wire].node
                }
              }
            }
          }
        } */
      compobj.name = component.symbol
      compobj.node1 = component.children[0].edges[0].node
      compobj.node2 = component.children[1].edges[0].node
      // compobj.magnitude = 10
      // netlist.componentlist.push(component.properties.PREFIX)
      // netlist.nodelist.add(compobj.node2)
      netlist.push(component.properties.PREFIX)
      // console.log(compobj)

      /* if (component.symbol.split('')[0] === 'R') {
        k = k + ' 1k'
      }
      else if( component.symbol === 'C') {
        k = k + ' 10u'
      }
      else {
        k = k + ' pwl(0m 0 0,5m 5 50m 5 50.5m 0 100m 0)'
      } */
      // k = k + ' 10'
      // k = k + ' \n'
      // console.log(k)
    }
  }

  return netlist
  // k = k + '.op \n'
  // k = k + '.end \n'
  // console.log(netlist)
  // netlist.nodelist = new Set(a)
}<|MERGE_RESOLUTION|>--- conflicted
+++ resolved
@@ -14,13 +14,9 @@
   mxUtils,
   mxUndoManager,
   mxEvent,
-<<<<<<< HEAD
   mxCodec,
-  mxCell
-=======
   mxCell,
   mxMorphing
->>>>>>> 459db564
 } = new mxGraphFactory()
 
 export default function ToolbarTools (grid, unredo) {
