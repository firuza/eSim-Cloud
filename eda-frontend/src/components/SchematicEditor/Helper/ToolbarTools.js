/* eslint-disable no-unused-vars */
/* eslint-disable camelcase */
/* eslint-disable new-cap */
import mxGraphFactory from 'mxgraph'
import store from '../../../redux/store'
import * as actions from '../../../redux/actions/actions'
var graph
var undoManager

const {
  mxPrintPreview,
  mxConstants,
  mxRectangle,
  mxUtils,
  mxUndoManager,
  mxEvent,
  mxCodec,
  mxCell,
  mxMorphing,
  Graph
} = new mxGraphFactory()

export default function ToolbarTools (grid, unredo) {
  graph = grid

  undoManager = new mxUndoManager()
  var listener = function (sender, evt) {
    undoManager.undoableEditHappened(evt.getProperty('edit'))
  }
  graph.getModel().addListener(mxEvent.UNDO, listener)
  graph.getView().addListener(mxEvent.UNDO, listener)
}

// SAVE
export function Save () {
  var enc = new mxCodec(mxUtils.createXmlDocument())
  var node = enc.encode(graph.getModel())
  var value = mxUtils.getXml(node)
  return value
}

// UNDO
export function Undo () {
  undoManager.undo()
}

// REDO
export function Redo () {
  undoManager.redo()
}

// Zoom IN
export function ZoomIn () {
  graph.zoomIn()
}

// ZOOM OUT
export function ZoomOut () {
  graph.zoomOut()
}

// ZOOM ACTUAL
export function ZoomAct () {
  graph.zoomActual()
}

// DELETE COMPONENT
export function DeleteComp () {
  graph.removeCells()
}

// ROTATE COMPONENT
export function Rotate () {
  var view = graph.getView()
  var cell = graph.getSelectionCell()
  var state = view.getState(cell, true)
  // console.log(state)
  var vHandler = graph.createVertexHandler(state)
  // console.log('Handler')
  // console.log(vHandler)
  if (cell != null) {
    vHandler.rotateCell(cell, 90, cell.getParent())
  }
}

// PRINT PREVIEW OF SCHEMATIC
export function PrintPreview () {
  // Matches actual printer paper size and avoids blank pages
  var scale = 0.8
  var headerSize = 50
  var footerSize = 50

  // Applies scale to page
  var pf = mxRectangle.fromRectangle(graph.pageFormat || mxConstants.PAGE_FORMAT_A4_PORTRAIT)
  pf.width = Math.round(pf.width * scale * graph.pageScale)
  pf.height = Math.round(pf.height * scale * graph.pageScale)

  // Finds top left corner of top left page
  var bounds = mxRectangle.fromRectangle(graph.getGraphBounds())
  bounds.x -= graph.view.translate.x * graph.view.scale
  bounds.y -= graph.view.translate.y * graph.view.scale

  var x0 = Math.floor(bounds.x / pf.width) * pf.width
  var y0 = Math.floor(bounds.y / pf.height) * pf.height

  var preview = new mxPrintPreview(graph, scale, pf, 0, -x0, -y0)
  preview.marginTop = headerSize * scale * graph.pageScale
  preview.marginBottom = footerSize * scale * graph.pageScale
  preview.autoOrigin = false

  var oldRenderPage = preview.renderPage
  preview.renderPage = function (w, h, x, y, content, pageNumber) {
    var div = oldRenderPage.apply(this, arguments)

    var header = document.createElement('div')
    header.style.position = 'absolute'
    header.style.boxSizing = 'border-box'
    header.style.fontFamily = 'Arial,Helvetica'
    header.style.height = (this.marginTop - 10) + 'px'
    header.style.textAlign = 'center'
    header.style.verticalAlign = 'middle'
    header.style.marginTop = 'auto'
    header.style.fontSize = '12px'
    header.style.width = '100%'
    header.style.fontWeight = '100'

    // Vertical centering for text in header/footer
    header.style.lineHeight = (this.marginTop - 10) + 'px'

    var footer = header.cloneNode(true)

    mxUtils.write(header, 'Untitled_Schematic ' + pageNumber + ' - EDA Cloud')
    header.style.borderBottom = '1px solid gray'
    header.style.top = '0px'

    mxUtils.write(footer, 'Made with Schematic Editor - EDA Cloud')
    footer.style.borderTop = '1px solid gray'
    footer.style.bottom = '0px'

    div.firstChild.appendChild(footer)
    div.firstChild.appendChild(header)

    return div
  }

  preview.open()
}

// ERC CHECK FOR SCHEMATIC
export function ErcCheck () {
  var list = graph.getModel().cells // mapping the grid
  var vertexCount = 0
  var errorCount = 0
  var PinNC = 0
  var stypes = 0
  var ground = 0
  var wirec = 0
  for (var property in list) {
    var cell = list[property]
    if (cell.Component === true) {
      console.log(cell)
      graph.getModel().beginUpdate()
      try {
        cell.value = 'Checked'
      } finally {
        // Updates the display
        graph.getModel().endUpdate()
      }
      // cell.value = 'Checked'
      for (var child in cell.children) {
        console.log(cell.children[child])
        var childVertex = cell.children[child]
        if (childVertex.Pin === true && childVertex.edges === null) {
          graph.getSelectionCell(childVertex)
          console.log('This pin is not connected')
          console.log(childVertex)
          ++PinNC
          ++errorCount
        } else {
          for (var w in childVertex.edges) {
            if (childVertex.edges[w].source === null || childVertex.edges[w].target === null) {
              ++PinNC
            } else {
              if (childVertex.edges[w].source.edge === true || childVertex.edges[w].target.edge === true) {
                ++wirec
              }
            }
          }
          console.log(childVertex)
        }
      }
      ++vertexCount
    }
    if (cell.symbol === 'PWR') {
      console.log('Ground is present')
      console.log(cell)
      ++ground
    }
    // Setting a rule check that only input and output ports can be connected
    /* if (cell.edge === true) {
      // eslint-disable-next-line no-constant-condition
      if ((cell.source.pinType === 'Input' && cell.target.pinType === 'Input') || (cell.source.pinType === 'Output' && cell.target.pinType === 'Output')) {
        ++stypes
      } else {
        cell.value = 'Node Number : ' + cell.id
        console.log('Wire Information')
        console.log('source : Pin' + cell.source.PinNumber + ' ' + cell.source.pinType + ' of ' + cell.source.ParentComponent.style)
        console.log('taget : Pin' + cell.target.PinNumber + ' ' + cell.target.pinType + ' of ' + cell.source.ParentComponent.style)
      }
    } */
  }

  if (vertexCount === 0) {
    alert('No Component added')
    ++errorCount
  } else if (PinNC !== 0) {
    alert('Pins not connected')
  } else if (ground === 0) {
    alert('Ground not connected')
  } else {
    if (errorCount === 0) {
      alert('ERC Check completed')
    }
  }
}
function ErcCheckNets () {
  var list = graph.getModel().cells // mapping the grid
  var vertexCount = 0
  var errorCount = 0
  var PinNC = 0
  var stypes = 0
  var ground = 0
  for (var property in list) {
    var cell = list[property]
    if (cell.Component === true) {
      console.log(cell)
      // cell.value = 'Checked'
      for (var child in cell.children) {
        console.log(cell.children[child])
        var childVertex = cell.children[child]
        if (childVertex.Pin === true && childVertex.edges === null) {
          graph.getSelectionCell(childVertex)
          console.log('This pin is not connected')
          console.log(childVertex)
          ++PinNC
          ++errorCount
        }
      }
      ++vertexCount
    }
    if (cell.symbol === 'PWR') {
      console.log('Ground is present')
      console.log(cell)
      ++ground
    }
    // Setting a rule check that only input and output ports can be connected
    /* if (cell.edge === true) {
      // eslint-disable-next-line no-constant-condition
      if ((cell.source.pinType === 'Input' && cell.target.pinType === 'Input') || (cell.source.pinType === 'Output' && cell.target.pinType === 'Output')) {
        ++stypes
      } else {
        cell.value = 'Node Number : ' + cell.id
        console.log('Wire Information')
        console.log('source : Pin' + cell.source.PinNumber + ' ' + cell.source.pinType + ' of ' + cell.source.ParentComponent.style)
        console.log('taget : Pin' + cell.target.PinNumber + ' ' + cell.target.pinType + ' of ' + cell.source.ParentComponent.style)
      }
    } */
  }
  if (vertexCount === 0) {
    alert('No Component added')
    ++errorCount
    return false
  } else if (PinNC !== 0) {
    alert('Pins not connected')
    return false
  } else if (ground === 0) {
    alert('Ground not connected')
    return false
  } else {
    if (errorCount === 0) {
      // alert('ERC Check completed')
      return true
    }
  }
}

// GENERATE NETLIST
export function GenerateNetList () {
  /* var enc = new mxCodec(mxUtils.createXmlDocument())
  var node = enc.encode(graph.getModel())
  var value = mxUtils.getPrettyXml(node)
  return value */

  var r = 1
  var v = 1
  var c = 1
  // var list = graph.getModel().cells
  var n = 1
  var netlist = {
    componentlist: [],
    nodelist: []
  }
  var erc = ErcCheckNets()
  var k = ''
  if (erc === false) {
    alert('ERC check failed')
  } else {
    var list = annotate(graph)
    for (var property in list) {
      if (list[property].Component === true && list[property].symbol !== 'PWR') {
        // k = ''
        // alert('Component is present')
        var compobj = {
          name: '',
          node1: '',
          node2: '',
          magnitude: ''
        }
        mxCell.prototype.ConnectedNode = null
        var component = list[property]
        // console.log(component)
        if (component.symbol === 'R') {
          // component.symbol = component.symbol + r.toString()
          k = k + component.symbol + r.toString()
          component.value = component.symbol + r.toString()
          // console.log(component)
          component.properties.PREFIX = component.value
          // component.symbol = component.value

          ++r
        } else if (component.symbol === 'V') {
          // component.symbol = component.symbol + v.toString()
          console.log(component)
          k = k + component.symbol + v.toString()
          component.value = component.symbol + v.toString()
          component.properties.PREFIX = component.value
          // component.symbol = component.value
          ++v
        } else {
          // component.symbol = component.symbol + c.toString()
          k = k + component.symbol + c.toString()
          component.value = component.symbol + c.toString()
          component.properties.PREFIX = component.value
          // component.symbol = component.value
          ++c
        }
        // compobj.name = component.symbol

        if (component.children !== null) {
          for (var child in component.children) {
            var pin = component.children[child]
            if (pin.vertex === true) {
              // alert(pin.id)
              if (pin.edges !== null || pin.edges.length !== 0) {
                for (var wire in pin.edges) {
                  if (pin.edges[wire].source !== null && pin.edges[wire].target !== null) {
                    if (pin.edges[wire].source.edge === true) {
                      console.log('wire')
                      console.log(pin.edges[wire].source)
                      console.log(pin.edges[wire].source.node)
                      pin.edges[wire].node = pin.edges[wire].source.node
                      pin.edges[wire].sourceVertex = pin.edges[wire].source.id
                      pin.edges[wire].targetVertex = pin.edges[wire].target.id
                    } else if (pin.edges[wire].target.edge === true) {
                      console.log('wire')
                      console.log(pin.edges[wire].target)
                      console.log(pin.edges[wire].target.node)
                      pin.edges[wire].node = pin.edges[wire].target.node
                      pin.edges[wire].sourceVertex = pin.edges[wire].source.id
                      pin.edges[wire].targetVertex = pin.edges[wire].target.id
                    } else if (pin.edges[wire].source.ParentComponent.symbol === 'PWR' || pin.edges[wire].target.ParentComponent.symbol === 'PWR') {
                      // console.log('Found ground')
                      // console.log('ground')
                      pin.edges[wire].node = 0
                      // pin.edges[wire].node = '0'
                      pin.edges[wire].value = 0
                      // k = k + ' ' + pin.edges[wire].node
                      pin.edges[wire].sourceVertex = pin.edges[wire].source.id
                      pin.edges[wire].targetVertex = pin.edges[wire].target.id
                    } else {
                      // console.log(pin.edges[wire])
                      // if (pin.edges[wire].node === null) {
                      pin.edges[wire].node = pin.edges[wire].source.ParentComponent.properties.PREFIX + '.' + pin.edges[wire].source.value
                      pin.ConnectedNode = pin.edges[wire].source.ParentComponent.properties.PREFIX + '.' + pin.edges[wire].source.value
                      console.log('comp')
                      // ++n
                      // }
                      pin.edges[wire].sourceVertex = pin.edges[wire].source.id
                      pin.edges[wire].targetVertex = pin.edges[wire].target.id

                      pin.edges[wire].value = pin.edges[wire].node
                      // k = k + '  ' + pin.edges[wire].node
                    }
                    pin.edges[wire].value = pin.edges[wire].node
                  }
                  console.log('Check the wires here ')
                  console.log(pin.edges[wire].sourceVertex)
                  console.log(pin.edges[wire].targetVertex)
                }
                // console.log()
                // console.log(pin.value + 'is connected to this node' + pin.edges[0].node)
                k = k + ' ' + pin.edges[0].node

                // console.log(k)
              }
            }
          }
          compobj.name = component.symbol
          compobj.node1 = component.children[0].edges[0].node
          compobj.node2 = component.children[1].edges[0].node
          compobj.magnitude = 10
          netlist.componentlist.push(component.properties.PREFIX)
          netlist.nodelist.push(compobj.node2, compobj.node1)

          // console.log(compobj)
        }
        console.log('component properties', component.properties)

        if (component.properties.PREFIX.charAt(0) === 'V' || component.properties.PREFIX.charAt(0) === 'v' || component.properties.PREFIX.charAt(0) === 'I' || component.properties.PREFIX.charAt(0) === 'i') {
          const comp = component.properties
          if (comp.NAME === 'SINE') {
            k = k + ` SIN(${comp.OFFSET} ${comp.AMPLITUDE} ${comp.FREQUENCY} ${comp.DELAY} ${comp.DAMPING_FACTOR} ${comp.PHASE} )`
          } else if (comp.NAME === 'EXP') {
            k = k + ` EXP(${comp.INITIAL_VALUE} ${comp.PULSED_VALUE} ${comp.FREQUENCY} ${comp.RISE_DELAY_TIME} ${comp.RISE_TIME_CONSTANT} ${comp.FALL_DELAY_TIME} ${comp.FALL_TIME_CONSTANT} )`
          } else if (comp.NAME === 'DC') {
            if (component.properties.VALUE !== undefined) {
              k = k + ' DC ' + component.properties.VALUE
              component.value = component.value + '\n' + component.properties.VALUE
            }
          } else if (comp.NAME === 'PULSE') {
            k = k + ` PULSE(${comp.INITIAL_VALUE} ${comp.PULSED_VALUE} ${comp.DELAY_TIME} ${comp.RISE_TIME} ${comp.FALL_TIME} ${comp.PULSE_WIDTH} ${comp.PERIOD} ${comp.PHASE} )`
          } else {
            if (component.properties.VALUE !== undefined) {
              k = k + ' ' + component.properties.VALUE
              component.value = component.value + '\n' + component.properties.VALUE
            }
          }
        } else {
          if (component.properties.VALUE !== undefined) {
            k = k + ' ' + component.properties.VALUE
            component.value = component.value + '\n' + component.properties.VALUE
          }
        }

        if (component.properties.EXTRA_EXPRESSION.length > 0) {
          k = k + ' ' + component.properties.EXTRA_EXPRESSION
          component.value = component.value + ' ' + component.properties.EXTRA_EXPRESSION
        }
        if (component.properties.MODEL.length > 0) {
          k = k + ' ' + component.properties.MODEL.split(' ')[1]
        }

        // k = k + ' 10'
        k = k + ' \n'
        // console.log(k)
      }
    }
  }
  // k = k + '.op \n'
  // k = k + '.end \n'

  // console.log(netlist)

  store.dispatch({
    type: actions.SET_NETLIST,
    payload: {
      netlist: k
    }
  })
  graph.getModel().beginUpdate()
  try {
    /* var list = graph.getModel().cells
    for (var property in list) {
      if (list[property].vertex == true) {
        list[property].value = 'checked'
      }
    } */
    graph.view.refresh()
  } finally {
    // Arguments are number of steps, ease and delay
    var morph = new mxMorphing(graph, 20, 1.2, 20)
    morph.addListener(mxEvent.DONE, function () {
      graph.getModel().endUpdate()
    })
    morph.startAnimation()
  }
  var a = new Set(netlist.nodelist)
  console.log(netlist.nodelist)
  console.log(a)
  return k
}
function annotate (graph) {
  /* var enc = new mxCodec(mxUtils.createXmlDocument())
  var node = enc.encode(graph.getModel())
  var value = mxUtils.getPrettyXml(node)
  return value */

  var r = 1
  var v = 1
  var c = 1
  var l = 1
  var d = 1
  var q = 1
  var w = 1
  var list = graph.getModel().cells
  var n = 1
  var netlist = {
    componentlist: [],
    nodelist: []
  }
  // var erc = ErcCheckNets()
  var erc = true
  var k = ''
  if (erc === false) {
    alert('ERC check failed')
  } else {
    for (var property in list) {
      if (list[property].Component === true && list[property].symbol !== 'PWR') {
        // k = ''
        // alert('Component is present')
        var compobj = {
          name: '',
          node1: '',
          node2: '',
          magnitude: ''
        }
        mxCell.prototype.ConnectedNode = null
        var component = list[property]
        // console.log(component)
        if (component.symbol === 'R') {
          // component.symbol = component.symbol + r.toString()
          k = k + component.symbol + r.toString()
          component.value = component.symbol + r.toString()
          // console.log(component)
          component.properties.PREFIX = component.value
          // component.symbol = component.value

          ++r
        } else if (component.symbol === 'V') {
          // component.symbol = component.symbol + v.toString()
          k = k + component.symbol + v.toString()
          component.value = component.symbol + v.toString()
          component.properties.PREFIX = component.value
          // component.symbol = component.value
          ++v
        } else if (component.symbol === 'C') {
          // component.symbol = component.symbol + v.toString()
          k = k + component.symbol + v.toString()
          component.value = component.symbol + v.toString()
          component.properties.PREFIX = component.value
          // component.symbol = component.value
          ++c
        } else if (component.symbol === 'D') {
          // component.symbol = component.symbol + v.toString()
          k = k + component.symbol + v.toString()
          component.value = component.symbol + v.toString()
          component.properties.PREFIX = component.value
          // component.symbol = component.value
          ++d
        } else if (component.symbol === 'Q') {
          // component.symbol = component.symbol + v.toString()
          k = k + component.symbol + v.toString()
          component.value = component.symbol + v.toString()
          component.properties.PREFIX = component.value
          // component.symbol = component.value
          ++q
        } else {
          // component.symbol = component.symbol + c.toString()
          k = k + component.symbol + c.toString()
          component.value = component.symbol + c.toString()
          component.properties.PREFIX = component.value
          // component.symbol = component.value
          ++w
        }
        // compobj.name = component.symbol

        if (component.children !== null) {
          for (var child in component.children) {
            var pin = component.children[child]
            if (pin.vertex === true) {
              // alert(pin.id)
              if (pin.edges !== null || pin.edges.length !== 0) {
                for (var wire in pin.edges) {
                  if (pin.edges[wire].source !== null && pin.edges[wire].target !== null) {
                    if (pin.edges[wire].source.edge === true) {

                    } else if (pin.edges[wire].target.edge === true) {

                    } else if (pin.edges[wire].source.ParentComponent.symbol === 'PWR' || pin.edges[wire].target.ParentComponent.symbol === 'PWR') {
                      // console.log('Found ground')
                      // console.log('ground')
                      pin.edges[wire].node = 0
                      // pin.edges[wire].node = '0'
                      pin.edges[wire].value = 0
                      // k = k + ' ' + pin.edges[wire].node
                    } else {
                      // console.log(pin.edges[wire])
                      // if (pin.edges[wire].node === null) {
                      pin.edges[wire].node = pin.edges[wire].source.ParentComponent.properties.PREFIX + '.' + pin.edges[wire].source.value
                      pin.ConnectedNode = pin.edges[wire].source.ParentComponent.properties.PREFIX + '.' + pin.edges[wire].source.value
                      console.log('comp')
                      // ++n
                      // }

                      pin.edges[wire].value = pin.edges[wire].node
                      // k = k + '  ' + pin.edges[wire].node
                    }
                  }
                 
                  console.log(pin.edges[wire])
                }
                // console.log()
                // console.log(pin.value + 'is connected to this node' + pin.edges[0].node)
                k = k + ' ' + pin.edges[0].node

                // console.log(k)
              }
            }
          }
          compobj.name = component.symbol
          compobj.node1 = component.children[0].edges[0].node
          compobj.node2 = component.children[1].edges[0].node
          compobj.magnitude = 10
          netlist.componentlist.push(component.properties.PREFIX)
          netlist.nodelist.push(compobj.node2, compobj.node1)

          // console.log(compobj)
        }
        // console.log(component)
        if (component.properties.VALUE !== undefined) {
          k = k + ' ' + component.properties.VALUE
        }

        if (component.properties.EXTRA_EXPRESSION.length > 0) {
          k = k + ' ' + component.properties.EXTRA_EXPRESSION
        }
        if (component.properties.MODEL.length > 0) {
          k = k + ' ' + component.properties.MODEL.split(' ')[1]
        }
        // k = k + ' 10'
        k = k + ' \n'
        // console.log(k)
      }
    }
  }
  // k = k + '.op \n'
  // k = k + '.end \n'

  // console.log(netlist)
  return list
}

export function GenerateNodeList () {
  /* var enc = new mxCodec(mxUtils.createXmlDocument())
  var node = enc.encode(graph.getModel())
  var value = mxUtils.getPrettyXml(node)
  return value */
  /* var r = 1
  var v = 1
  var c = 1 */
  var list = annotate(graph)
  var a = []
  // var netlist = []
  var netlist = new Set()

  // console.log('Untitled netlist'
  var k = 'Unitled netlist \n'
  for (var property in list) {
    if (list[property].Component === true && list[property].symbol !== 'PWR') {
      // k = ''
      // alert('Component is present')
      var compobj = {
        name: '',
        node1: '',
        node2: '',
        magnitude: ''
      }
      var component = list[property]
      // console.log(component)
      /* if (component.symbol === 'R') {
        // component.symbol = component.symbol + r.toString()
        k = k + component.symbol + r.toString()
        component.value = component.symbol + r.toString()
        component.symbol = component.value

        ++r
      } else if (component.symbol === 'V') {
        // component.symbol = component.symbol + v.toString()
        k = k + component.symbol + v.toString()
        component.value = component.symbol + v.toString()
        component.symbol = component.value
        ++v
      } else {
        // component.symbol = component.symbol + c.toString()
        k = k + component.symbol + c.toString()
        component.value = component.symbol + c.toString()
        component.symbol = component.value
        ++c
      } */
      // compobj.name = component.symbol

      if (component.children !== null) {
        /* for (var child in component.children) {
          var pin = component.children[child]
          if (pin.vertex === true) {
            // alert(pin.id)
            if (pin.edges !== null || pin.edges.length !== 0) {
              for (var wire in pin.edges) {
                if (pin.edges[wire].source.ParentComponent.symbol === 'PWR' || pin.edges[wire].target.ParentComponent.symbol === 'PWR') {
                  // console.log('Found ground')
                  // pin.edges[wire].node = 0
                  pin.edges[wire].node = '0'
                  pin.edges[wire].value = 0
                  k = k + ' ' + pin.edges[wire].node
                } else {
                  // console.log(pin.edges[wire])
                  pin.edges[wire].node = pin.edges[wire].id
                  pin.edges[wire].value = pin.edges[wire].node
                  k = k + '  ' + pin.edges[wire].node
                }
              }
            }
          }
        } */
        compobj.name = component.symbol
        compobj.node1 = component.children[0].edges[0].node
        compobj.node2 = component.children[1].edges[0].node
        // compobj.magnitude = 10
        // netlist.componentlist.push(component.properties.PREFIX)
        // netlist.nodelist.add(compobj.node2)
        netlist.add(compobj.node1, compobj.node2)
        // console.log(compobj)
      }
      /* if (component.symbol.split('')[0] === 'R') {
        k = k + ' 1k'
      }
      else if( component.symbol === 'C') {
        k = k + ' 10u'
      }
      else {
        k = k + ' pwl(0m 0 0,5m 5 50m 5 50.5m 0 100m 0)'
      } */
      // k = k + ' 10'
      // k = k + ' \n'
      // console.log(k)
    }
  }
  // k = k + '.op \n'
  // k = k + '.end \n'
  // console.log(netlist)
  // netlist.nodelist = new Set(a)
  return netlist
}
export function GenerateCompList () {
  /* var enc = new mxCodec(mxUtils.createXmlDocument())
  var node = enc.encode(graph.getModel())
  var value = mxUtils.getPrettyXml(node)
  return value */
  /* var r = 1
  var v = 1
  var c = 1 */
  var list = annotate(graph)
  var a = []
  // var netlist = []
  var netlist = []

  // console.log('Untitled netlist'
  var k = 'Unitled netlist \n'
  for (var property in list) {
    if (list[property].Component === true && list[property].symbol !== 'PWR') {
      // k = ''
      // alert('Component is present')
      var compobj = {
        name: '',
        node1: '',
        node2: '',
        magnitude: ''
      }
      var component = list[property]
      // console.log(component)
      /* if (component.symbol === 'R') {
        // component.symbol = component.symbol + r.toString()
        k = k + component.symbol + r.toString()
        component.value = component.symbol + r.toString()
        component.symbol = component.value

        ++r
      } else if (component.symbol === 'V') {
        // component.symbol = component.symbol + v.toString()
        k = k + component.symbol + v.toString()
        component.value = component.symbol + v.toString()
        component.symbol = component.value
        ++v
      } else {
        // component.symbol = component.symbol + c.toString()
        k = k + component.symbol + c.toString()
        component.value = component.symbol + c.toString()
        component.symbol = component.value
        ++c
      } */
      // compobj.name = component.symbol

      /* if (component.children !== null) {
        for (var child in component.children) {
          var pin = component.children[child]
          if (pin.vertex === true) {
            // alert(pin.id)
            if (pin.edges !== null || pin.edges.length !== 0) {
              for (var wire in pin.edges) {
                if (pin.edges[wire].source.ParentComponent.symbol === 'PWR' || pin.edges[wire].target.ParentComponent.symbol === 'PWR') {
                  // console.log('Found ground')
                  // pin.edges[wire].node = 0
                  pin.edges[wire].node = '0'
                  pin.edges[wire].value = 0
                  k = k + ' ' + pin.edges[wire].node
                } else {
                  // console.log(pin.edges[wire])
                  pin.edges[wire].node = pin.edges[wire].id
                  pin.edges[wire].value = pin.edges[wire].node
                  k = k + '  ' + pin.edges[wire].node
                }
              }
            }
          }
        } */
      compobj.name = component.symbol
      compobj.node1 = component.children[0].edges[0].node
      compobj.node2 = component.children[1].edges[0].node
      // compobj.magnitude = 10
      // netlist.componentlist.push(component.properties.PREFIX)
      // netlist.nodelist.add(compobj.node2)
      netlist.push(component.properties.PREFIX)
      // console.log(compobj)

      /* if (component.symbol.split('')[0] === 'R') {
        k = k + ' 1k'
      }
      else if( component.symbol === 'C') {
        k = k + ' 10u'
      }
      else {
        k = k + ' pwl(0m 0 0,5m 5 50m 5 50.5m 0 100m 0)'
      } */
      // k = k + ' 10'
      // k = k + ' \n'
      // console.log(k)
    }
  }

  return netlist
  // k = k + '.op \n'
  // k = k + '.end \n'
  // console.log(netlist)
  // netlist.nodelist = new Set(a)
}
<<<<<<< HEAD
export function generateXML () {
  var enc = new mxCodec(mxUtils.createXmlDocument())
  var node = enc.encode(graph.getModel())
  var xml = mxUtils.getXml(node)
  console.log(xml)
}
export function renderXML () {
  var xml = ''
  var xmlDoc = mxUtils.parseXml(xml)
  var node = xmlDoc.documentElement
  var dec = new mxCodec(node)
  dec.decode(node, graph.getModel())
=======

export function generateXML () {
  var enc = new mxCodec(mxUtils.createXmlDocument())
  console.log(enc)
  var node = enc.encode(graph.getModel())
  console.log(node)
  var xml = mxUtils.getXml(node)
  console.log(xml)
}

export function renderXML () {
  // var changes = evt.getProperty('edit').changes
  graph.view.refresh()
  var xml = '<mxGraphModel><root><mxCell id="0" CellType="This is where you say what the vertex is" pinType=" " Component="0" Pin="0" PinNumber="0" PinName="" sourceVertex="0" targetVertex="0"><Object as="properties"/></mxCell><mxCell id="1" CellType="This is where you say what the vertex is" pinType=" " Component="0" Pin="0" PinNumber="0" PinName="" sourceVertex="0" targetVertex="0"><Object as="properties"/></mxCell><mxCell value="V1&#xA;0" style="shape=image;fontColor=blue;image=../kicad-symbols/symbol_svgs/pspice/V-VSOURCE-1-A.svg;imageVerticalAlign=bottom;verticalAlign=bottom;imageAlign=bottom;align=bottom;spacingLeft=25" id="2" vertex="1" connectable="0" Component="1" CellType="Component" symbol="V" pinType=" " Pin="0" PinNumber="0" PinName="" sourceVertex="0" targetVertex="0"><mxGeometry x="230" y="320" width="120" height="120" as="geometry"/><Object id="317" name="VSOURCE" svg_path="kicad-symbols/symbol_svgs/pspice/V-VSOURCE-1-A.svg" thumbnail_path="kicad-symbols/symbol_svgs/pspice/V-VSOURCE-1-A_thumbnail.svg" symbol_prefix="V" component_library="http://localhost/api/libraries/8/" description="Voltage source symbol for simulation only" data_link="~" full_name="V-VSOURCE-1-A" keyword="simulation" as="CompObject"><Array as="alternate_component"/></Object><Object PREFIX="V1" NAME="VSOURCE" N1="" N2="" VALUE="0" EXTRA_EXPRESSION="" MODEL="" UNIT="V" as="properties"/></mxCell><mxCell value="1" style="align=right;verticalAlign=up;rotation=0" id="3" vertex="1" Pin="1" pinType="Input" PinNumber="1" ConnectedNode="V1.1" CellType="This is where you say what the vertex is" Component="0" PinName="" sourceVertex="0" targetVertex="0"><mxGeometry x="60" width="0.5" height="0.5" as="geometry"/><mxCell value="V1&#xA;0" style="shape=image;fontColor=blue;image=../kicad-symbols/symbol_svgs/pspice/V-VSOURCE-1-A.svg;imageVerticalAlign=bottom;verticalAlign=bottom;imageAlign=bottom;align=bottom;spacingLeft=25" id="2" vertex="1" connectable="0" Component="1" CellType="Component" symbol="V" pinType=" " Pin="0" PinNumber="0" PinName="" sourceVertex="0" targetVertex="0" as="ParentComponent"><mxGeometry x="230" y="320" width="120" height="120" as="geometry"/><Object id="317" name="VSOURCE" svg_path="kicad-symbols/symbol_svgs/pspice/V-VSOURCE-1-A.svg" thumbnail_path="kicad-symbols/symbol_svgs/pspice/V-VSOURCE-1-A_thumbnail.svg" symbol_prefix="V" component_library="http://localhost/api/libraries/8/" description="Voltage source symbol for simulation only" data_link="~" full_name="V-VSOURCE-1-A" keyword="simulation" as="CompObject"><Array as="alternate_component"/></Object><Object PREFIX="V1" NAME="VSOURCE" N1="" N2="" VALUE="0" EXTRA_EXPRESSION="" MODEL="" UNIT="V" as="properties"/></mxCell><Object as="properties"/></mxCell><mxCell value="2" style="align=right;verticalAlign=bottom;rotation=0" id="4" vertex="1" Pin="1" pinType="Input" PinNumber="2" CellType="This is where you say what the vertex is" Component="0" PinName="" sourceVertex="0" targetVertex="0"><mxGeometry x="60" y="119" width="0.5" height="0.5" as="geometry"/><mxCell value="V1&#xA;0" style="shape=image;fontColor=blue;image=../kicad-symbols/symbol_svgs/pspice/V-VSOURCE-1-A.svg;imageVerticalAlign=bottom;verticalAlign=bottom;imageAlign=bottom;align=bottom;spacingLeft=25" id="2" vertex="1" connectable="0" Component="1" CellType="Component" symbol="V" pinType=" " Pin="0" PinNumber="0" PinName="" sourceVertex="0" targetVertex="0" as="ParentComponent"><mxGeometry x="230" y="320" width="120" height="120" as="geometry"/><Object id="317" name="VSOURCE" svg_path="kicad-symbols/symbol_svgs/pspice/V-VSOURCE-1-A.svg" thumbnail_path="kicad-symbols/symbol_svgs/pspice/V-VSOURCE-1-A_thumbnail.svg" symbol_prefix="V" component_library="http://localhost/api/libraries/8/" description="Voltage source symbol for simulation only" data_link="~" full_name="V-VSOURCE-1-A" keyword="simulation" as="CompObject"><Array as="alternate_component"/></Object><Object PREFIX="V1" NAME="VSOURCE" N1="" N2="" VALUE="0" EXTRA_EXPRESSION="" MODEL="" UNIT="V" as="properties"/></mxCell><Object as="properties"/></mxCell><mxCell value="R1&#xA;1" style="shape=image;fontColor=blue;image=../kicad-symbols/symbol_svgs/pspice/R-R-1-A.svg;imageVerticalAlign=bottom;verticalAlign=bottom;imageAlign=bottom;align=bottom;spacingLeft=25" id="5" vertex="1" connectable="0" Component="1" CellType="Component" symbol="R" pinType=" " Pin="0" PinNumber="0" PinName="" sourceVertex="0" targetVertex="0"><mxGeometry x="570" y="320" width="16" height="100" as="geometry"/><Object id="321" name="R" svg_path="kicad-symbols/symbol_svgs/pspice/R-R-1-A.svg" thumbnail_path="kicad-symbols/symbol_svgs/pspice/R-R-1-A_thumbnail.svg" symbol_prefix="R" component_library="http://localhost/api/libraries/8/" description="Resistor symbol for simulation only" data_link="~" full_name="R-R-1-A" keyword="resistor simulation" as="CompObject"><Array as="alternate_component"/></Object><Object PREFIX="R1" NAME="R" N1="" N2="" VALUE="1" EXTRA_EXPRESSION="" MODEL="" UNIT="K" as="properties"/></mxCell><mxCell value="1" style="align=right;verticalAlign=up;rotation=0" id="6" vertex="1" Pin="1" pinType="Output" PinNumber="1" ConnectedNode="V1.1" CellType="This is where you say what the vertex is" Component="0" PinName="" sourceVertex="0" targetVertex="0"><mxGeometry x="8" width="0.5" height="0.5" as="geometry"/><mxCell value="R1&#xA;1" style="shape=image;fontColor=blue;image=../kicad-symbols/symbol_svgs/pspice/R-R-1-A.svg;imageVerticalAlign=bottom;verticalAlign=bottom;imageAlign=bottom;align=bottom;spacingLeft=25" id="5" vertex="1" connectable="0" Component="1" CellType="Component" symbol="R" pinType=" " Pin="0" PinNumber="0" PinName="" sourceVertex="0" targetVertex="0" as="ParentComponent"><mxGeometry x="570" y="320" width="16" height="100" as="geometry"/><Object id="321" name="R" svg_path="kicad-symbols/symbol_svgs/pspice/R-R-1-A.svg" thumbnail_path="kicad-symbols/symbol_svgs/pspice/R-R-1-A_thumbnail.svg" symbol_prefix="R" component_library="http://localhost/api/libraries/8/" description="Resistor symbol for simulation only" data_link="~" full_name="R-R-1-A" keyword="resistor simulation" as="CompObject"><Array as="alternate_component"/></Object><Object PREFIX="R1" NAME="R" N1="" N2="" VALUE="1" EXTRA_EXPRESSION="" MODEL="" UNIT="K" as="properties"/></mxCell><Object as="properties"/></mxCell><mxCell value="2" style="align=right;verticalAlign=bottom;rotation=0" id="7" vertex="1" Pin="1" pinType="Output" PinNumber="2" CellType="This is where you say what the vertex is" Component="0" PinName="" sourceVertex="0" targetVertex="0"><mxGeometry x="8" y="99" width="0.5" height="0.5" as="geometry"/><mxCell value="R1&#xA;1" style="shape=image;fontColor=blue;image=../kicad-symbols/symbol_svgs/pspice/R-R-1-A.svg;imageVerticalAlign=bottom;verticalAlign=bottom;imageAlign=bottom;align=bottom;spacingLeft=25" id="5" vertex="1" connectable="0" Component="1" CellType="Component" symbol="R" pinType=" " Pin="0" PinNumber="0" PinName="" sourceVertex="0" targetVertex="0" as="ParentComponent"><mxGeometry x="570" y="320" width="16" height="100" as="geometry"/><Object id="321" name="R" svg_path="kicad-symbols/symbol_svgs/pspice/R-R-1-A.svg" thumbnail_path="kicad-symbols/symbol_svgs/pspice/R-R-1-A_thumbnail.svg" symbol_prefix="R" component_library="http://localhost/api/libraries/8/" description="Resistor symbol for simulation only" data_link="~" full_name="R-R-1-A" keyword="resistor simulation" as="CompObject"><Array as="alternate_component"/></Object><Object PREFIX="R1" NAME="R" N1="" N2="" VALUE="1" EXTRA_EXPRESSION="" MODEL="" UNIT="K" as="properties"/></mxCell><Object as="properties"/></mxCell><mxCell value="V1.1" style="exitX=0;exitY=0.5;exitDx=0;exitDy=0;exitPerimeter=0;entryX=0;entryY=0.5;entryDx=0;entryDy=0;entryPerimeter=0;" id="8" edge="1" node="V1.1" sourceVertex="3" targetVertex="6" CellType="This is where you say what the vertex is" pinType=" " Component="0" Pin="0" PinNumber="0" PinName=""><mxGeometry relative="1" as="geometry"/><Object as="properties"/></mxCell><mxCell value="GND2" style="shape=image;fontColor=blue;image=../kicad-symbols/symbol_svgs/power/PWR-GND2-1-A.svg;imageVerticalAlign=bottom;verticalAlign=bottom;imageAlign=bottom;align=bottom;spacingLeft=25" id="9" vertex="1" connectable="0" Component="1" CellType="Component" symbol="PWR" pinType=" " Pin="0" PinNumber="0" PinName="" sourceVertex="0" targetVertex="0"><mxGeometry x="390" y="440" width="40" height="80" as="geometry"/><Object id="54" name="GND2" svg_path="kicad-symbols/symbol_svgs/power/PWR-GND2-1-A.svg" thumbnail_path="kicad-symbols/symbol_svgs/power/PWR-GND2-1-A_thumbnail.svg" symbol_prefix="PWR" component_library="http://localhost/api/libraries/2/" description="Power symbol creates a global label with name &quot;GND2&quot; , ground" data_link="" full_name="PWR-GND2-1-A" keyword="power-flag" as="CompObject"><Array as="alternate_component"/></Object><Object NAME="GND2" as="properties"/></mxCell><mxCell value="1" style="align=right;verticalAlign=up;rotation=0" id="10" vertex="1" Pin="1" pinType="Output" PinNumber="1" CellType="This is where you say what the vertex is" Component="0" PinName="" sourceVertex="0" targetVertex="0"><mxGeometry x="20" y="39" width="0.5" height="0.5" as="geometry"/><mxCell value="GND2" style="shape=image;fontColor=blue;image=../kicad-symbols/symbol_svgs/power/PWR-GND2-1-A.svg;imageVerticalAlign=bottom;verticalAlign=bottom;imageAlign=bottom;align=bottom;spacingLeft=25" id="9" vertex="1" connectable="0" Component="1" CellType="Component" symbol="PWR" pinType=" " Pin="0" PinNumber="0" PinName="" sourceVertex="0" targetVertex="0" as="ParentComponent"><mxGeometry x="390" y="440" width="40" height="80" as="geometry"/><Object id="54" name="GND2" svg_path="kicad-symbols/symbol_svgs/power/PWR-GND2-1-A.svg" thumbnail_path="kicad-symbols/symbol_svgs/power/PWR-GND2-1-A_thumbnail.svg" symbol_prefix="PWR" component_library="http://localhost/api/libraries/2/" description="Power symbol creates a global label with name &quot;GND2&quot; , ground" data_link="" full_name="PWR-GND2-1-A" keyword="power-flag" as="CompObject"><Array as="alternate_component"/></Object><Object NAME="GND2" as="properties"/></mxCell><Object as="properties"/></mxCell><mxCell value="0" style="exitX=0;exitY=0.5;exitDx=0;exitDy=0;exitPerimeter=0;entryX=1;entryY=0.5;entryDx=0;entryDy=0;entryPerimeter=0;" id="11" edge="1" node="0" sourceVertex="4" targetVertex="10" CellType="This is where you say what the vertex is" pinType=" " Component="0" Pin="0" PinNumber="0" PinName=""><mxGeometry relative="1" as="geometry"><Array as="points"><mxPoint x="290" y="470"/><mxPoint x="411" y="470"/></Array></mxGeometry><Object as="properties"/></mxCell><mxCell value="0" style="exitX=1;exitY=0.5;exitDx=0;exitDy=0;exitPerimeter=0;entryX=0;entryY=0.5;entryDx=0;entryDy=0;entryPerimeter=0;" id="12" edge="1" node="0" sourceVertex="7" targetVertex="10" CellType="This is where you say what the vertex is" pinType=" " Component="0" Pin="0" PinNumber="0" PinName=""><mxGeometry relative="1" as="geometry"><Array as="points"><mxPoint x="579" y="479"/></Array></mxGeometry><Object as="properties"/></mxCell></root></mxGraphModel>'
  var xmlDoc = mxUtils.parseXml(xml)
  /* var node = xmlDoc.documentElement
  var dec = new mxCodec(node)
  // dec.decode(node, graph.getModel())
  var change = dec.decode(node)
  console.log(change) */
  parseXmlToGraph(xmlDoc, graph)
  // console.log(dec)
  // change.execute()
  // changes.push(change)
}
function parseXmlToGraph (xmlDoc, graph) {
  const cells = xmlDoc.documentElement.children[0].children
  const parent = graph.getDefaultParent()
  var v1
  var yPos
  for (let i = 0; i < cells.length; i++) {
    const cellAttrs = cells[i].attributes
    if (cellAttrs.Component.value === '1') { // is component
      const vertexName = cellAttrs.value.value
      const style = cellAttrs.style.value
      console.log(cellAttrs.Component.value)
      const vertexId = Number(cellAttrs.id.value)
      const geom = cells[i].children[0].attributes
      const xPos = Number(geom.x.value)
      // var yPos
      if (geom.y === undefined) {
        yPos = 0
      } else {
        yPos = Number(geom.y.value)
      }
      const height = Number(geom.height.value)
      const width = Number(geom.width.value)
      v1 = graph.insertVertex(parent, vertexId, vertexName, xPos, yPos, width, height, style)
    } else if (cellAttrs.Pin.value === '1') {
      const vertexName = cellAttrs.value.value
      const style = cellAttrs.style.value
      console.log(cellAttrs.Component.value)
      const vertexId = Number(cellAttrs.id.value)
      const geom = cells[i].children[0].attributes
      const xPos = Number(geom.x.value)
      // var yPos
      if (geom.y === undefined) {
        yPos = 0
      } else {
        yPos = Number(geom.y.value)
      }
      const height = Number(geom.height.value)
      const width = Number(geom.width.value)
      graph.insertVertex(v1, vertexId, vertexName, xPos, yPos, 0.5, 0.5, style)
    } else if (cellAttrs.edge) { // is edge
      // const edgeName = cellAttrs.value.value
      const edgeId = Number(cellAttrs.id.value)
      const source = Number(cellAttrs.sourceVertex.value)
      const target = Number(cellAttrs.targetVertex.value)
      graph.insertEdge(parent, edgeId, null,
        graph.getModel().getCell(source),
        graph.getModel().getCell(target)
      )
    }
  }
>>>>>>> 211bf496
}<|MERGE_RESOLUTION|>--- conflicted
+++ resolved
@@ -606,7 +606,7 @@
                       // k = k + '  ' + pin.edges[wire].node
                     }
                   }
-                 
+
                   console.log(pin.edges[wire])
                 }
                 // console.log()
@@ -853,20 +853,6 @@
   // console.log(netlist)
   // netlist.nodelist = new Set(a)
 }
-<<<<<<< HEAD
-export function generateXML () {
-  var enc = new mxCodec(mxUtils.createXmlDocument())
-  var node = enc.encode(graph.getModel())
-  var xml = mxUtils.getXml(node)
-  console.log(xml)
-}
-export function renderXML () {
-  var xml = ''
-  var xmlDoc = mxUtils.parseXml(xml)
-  var node = xmlDoc.documentElement
-  var dec = new mxCodec(node)
-  dec.decode(node, graph.getModel())
-=======
 
 export function generateXML () {
   var enc = new mxCodec(mxUtils.createXmlDocument())
@@ -942,5 +928,4 @@
       )
     }
   }
->>>>>>> 211bf496
 }