--- conflicted
+++ resolved
@@ -1,10 +1,5 @@
 import React, { Component } from "react";
 import ReactDOM from "react-dom";
-<<<<<<< HEAD
-=======
-import classNames from 'classnames'
-//import AddSideBarComponent from "./Helper/SideBar.js"
->>>>>>> eb8b11cb
 
 import "./Helper/SchematicEditor.css";
 import LoadGrid from "./Helper/ComponentDrag.js";
@@ -44,15 +39,6 @@
   
 
   render() {
-<<<<<<< HEAD
-    return (
-      <>
-        <center>
-          <div className="grid-container" ref="divGrid" id="divGrid" />
-        </center>
-      </>
-    );
-=======
     return (<><div className={this.state.btClass} ref="divGrid" id="divGrid" />
             
               <div id="propertiesSidebar">
@@ -85,6 +71,5 @@
               
               </div>
     </>);
->>>>>>> eb8b11cb
   }
 }