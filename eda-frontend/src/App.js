/* eslint-disable react/prop-types */
import React, { useEffect } from 'react'
import { BrowserRouter, Switch, Route, Redirect } from 'react-router-dom'
import CircularProgress from '@material-ui/core/CircularProgress'

import Navbar from './components/Shared/Navbar'
import Home from './pages/Home'
import Login from './pages/Login'
import NotFound from './pages/NotFound'
import SchematicEditor from './pages/SchematiEditor'
<<<<<<< HEAD
// import Simulator from './pages/Simulator'
=======

import Simulator from './pages/Simulator'

>>>>>>> 479fad6c
import Dashboard from './pages/Dashboard'
import SignUp from './pages/signUp'

import { useSelector, useDispatch } from 'react-redux'
import { loadUser } from './redux/actions/index'

function PrivateRoute ({ component: Component, ...rest }) {
  const auth = useSelector(state => state.authReducer)
  const dispatch = useDispatch()

  useEffect(() => dispatch(loadUser()), [dispatch])

  return <Route {...rest} render={props => {
    if (auth.isLoading) {
      return <CircularProgress style={{ margin: '50vh 50vw' }} />
    } else if (!auth.isAuthenticated) {
      return <Redirect to="/login" />
    } else {
      return <Component {...props} />
    }
  }} />
}

function PublicRoute ({ component: Component, restricted, nav, ...rest }) {
  const auth = useSelector(state => state.authReducer)
  const dispatch = useDispatch()

  useEffect(() => dispatch(loadUser()), [dispatch])

  return <Route {...rest} render={props => {
    if (auth.isLoading) {
      return <CircularProgress style={{ margin: '50vh 50vw' }} />
    } else if (auth.isAuthenticated && restricted) {
      return <Redirect to="/dashboard" />
    } else if (nav) {
      return (<><Navbar /><Component {...props} /></>)
    } else {
      return <Component {...props} />
    }
  }} />
}

function App () {
  return (
    <BrowserRouter basename='/eda'>
      <Switch>
        <PublicRoute exact path="/login" restricted={true} nav={false} component={Login} />
        <PublicRoute exact path="/signup" restricted={true} nav={false} component={SignUp} />
        <PublicRoute exact path="/" restricted={false} nav={true} component={Home} />
        {localStorage.getItem('esim_token') !== null
          ? <PublicRoute exact path="/editor" restricted={false} nav={false} component={SchematicEditor} />
          : <Route path="/editor" component={SchematicEditor} />
        }
<<<<<<< HEAD
        {/* <PublicRoute exact path="/simulator" restricted={false} nav={true} component={Simulator} /> */}
=======
        <PublicRoute exact path="/simulator/ngspice" restricted={false} nav={true} component={Simulator} />
>>>>>>> 479fad6c
        <PrivateRoute path="/dashboard" component={Dashboard} />
        <PublicRoute restricted={false} nav={true} component={NotFound} />
      </Switch>
    </BrowserRouter>
  )
}

export default App<|MERGE_RESOLUTION|>--- conflicted
+++ resolved
@@ -8,13 +8,9 @@
 import Login from './pages/Login'
 import NotFound from './pages/NotFound'
 import SchematicEditor from './pages/SchematiEditor'
-<<<<<<< HEAD
-// import Simulator from './pages/Simulator'
-=======
 
 import Simulator from './pages/Simulator'
 
->>>>>>> 479fad6c
 import Dashboard from './pages/Dashboard'
 import SignUp from './pages/signUp'
 
@@ -68,11 +64,7 @@
           ? <PublicRoute exact path="/editor" restricted={false} nav={false} component={SchematicEditor} />
           : <Route path="/editor" component={SchematicEditor} />
         }
-<<<<<<< HEAD
-        {/* <PublicRoute exact path="/simulator" restricted={false} nav={true} component={Simulator} /> */}
-=======
         <PublicRoute exact path="/simulator/ngspice" restricted={false} nav={true} component={Simulator} />
->>>>>>> 479fad6c
         <PrivateRoute path="/dashboard" component={Dashboard} />
         <PublicRoute restricted={false} nav={true} component={NotFound} />
       </Switch>
