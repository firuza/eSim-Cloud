import React from "react";
import { render } from "@testing-library/react";
import App from "./App";

<<<<<<< HEAD
test("renders learn react link", () => {
  render(<App />); // Tests if App renders without errors
=======
test('renders learn react link', () => {
 render(<App />); // Tests if App renders without errors
>>>>>>> ef818d41
});<|MERGE_RESOLUTION|>--- conflicted
+++ resolved
@@ -2,11 +2,7 @@
 import { render } from "@testing-library/react";
 import App from "./App";
 
-<<<<<<< HEAD
-test("renders learn react link", () => {
-  render(<App />); // Tests if App renders without errors
-=======
+
 test('renders learn react link', () => {
  render(<App />); // Tests if App renders without errors
->>>>>>> ef818d41
 });